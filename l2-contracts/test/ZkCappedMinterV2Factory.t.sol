// SPDX-License-Identifier: MIT
pragma solidity 0.8.24;

import {ZkTokenTest} from "test/utils/ZkTokenTest.sol";
import {ZkCappedMinterV2Factory} from "src/ZkCappedMinterV2Factory.sol";
import {ZkCappedMinterV2} from "src/ZkCappedMinterV2.sol";
import {IMintableAndDelegatable} from "src/interfaces/IMintableAndDelegatable.sol";
import {Create2} from "@openzeppelin/contracts/utils/Create2.sol";
import {console2} from "forge-std/console2.sol";
import {stdJson} from "forge-std/StdJson.sol";

contract ZkCappedMinterV2FactoryTest is ZkTokenTest {
  bytes32 bytecodeHash;
  ZkCappedMinterV2Factory factory;

  function setUp() public virtual override {
    super.setUp();

    // Read the bytecode hash from the JSON file
    string memory root = vm.projectRoot();
    string memory path = string.concat(root, "/zkout/ZkCappedMinterV2.sol/ZkCappedMinterV2.json");
    string memory json = vm.readFile(path);
    bytecodeHash = bytes32(stdJson.readBytes(json, ".hash"));

    factory = new ZkCappedMinterV2Factory(bytecodeHash);
  }

  function _assumeValidAddress(address _addr) internal view {
    vm.assume(_addr != address(0) && _addr != address(factory));
  }

  function _boundToReasonableCap(uint256 _cap) internal view returns (uint256) {
    return bound(_cap, 1, MAX_MINT_SUPPLY);
  }

<<<<<<< HEAD
  function _boundToValidTimeControls(uint256 _startTime, uint256 _expirationTime)
    internal
    view
    returns (uint256, uint256)
  {
    // Using uint32 for time controls to prevent overflows in the ZkToken contract regarding block numbers needing to be
    // casted to uint32.
    _startTime = bound(_startTime, vm.getBlockTimestamp() + 1, type(uint32).max - 1);
    _expirationTime = bound(_expirationTime, _startTime + 1, type(uint32).max);
    return (_startTime, _expirationTime);
=======
  function _boundToValidTimeControls(uint48 _startTime, uint48 _expirationTime) internal view returns (uint48, uint48) {
    {
      // Using uint32 for time controls to prevent overflows in the ZkToken contract regarding block numbers needing to
      // be
      // casted to uint32.
      _startTime = uint48(bound(_startTime, vm.getBlockTimestamp() + 1, type(uint32).max - 1));
      _expirationTime = uint48(bound(_expirationTime, _startTime + 1, type(uint32).max));
      return (_startTime, _expirationTime);
    }
>>>>>>> ccce0ab2
  }
}

contract CreateCappedMinter is ZkCappedMinterV2FactoryTest {
  function testFuzz_CreatesNewCappedMinter(
    address _cappedMinterAdmin,
    uint256 _cap,
<<<<<<< HEAD
    uint256 _startTime,
    uint256 _expirationTime,
=======
    uint48 _startTime,
    uint48 _expirationTime,
>>>>>>> ccce0ab2
    uint256 _saltNonce
  ) public {
    (_startTime, _expirationTime) = _boundToValidTimeControls(_startTime, _expirationTime);

    _assumeValidAddress(_cappedMinterAdmin);
    _cap = _boundToReasonableCap(_cap);

    address minterAddress = factory.createCappedMinter(
      IMintableAndDelegatable(address(token)), _cappedMinterAdmin, _cap, _startTime, _expirationTime, _saltNonce
    );

    ZkCappedMinterV2 minter = ZkCappedMinterV2(minterAddress);
    assertEq(address(minter.TOKEN()), address(token));
    assertEq(minter.hasRole(DEFAULT_ADMIN_ROLE, _cappedMinterAdmin), true);
    assertEq(minter.CAP(), _cap);
  }

  function testFuzz_EmitsCappedMinterCreatedEvent(
    address _cappedMinterAdmin,
    uint256 _cap,
<<<<<<< HEAD
    uint256 _startTime,
    uint256 _expirationTime,
=======
    uint48 _startTime,
    uint48 _expirationTime,
>>>>>>> ccce0ab2
    uint256 _saltNonce
  ) public {
    (_startTime, _expirationTime) = _boundToValidTimeControls(_startTime, _expirationTime);

    _assumeValidAddress(_cappedMinterAdmin);
    _cap = _boundToReasonableCap(_cap);

    vm.expectEmit();
    emit ZkCappedMinterV2Factory.CappedMinterV2Created(
      factory.getMinter(
        IMintableAndDelegatable(address(token)), _cappedMinterAdmin, _cap, _startTime, _expirationTime, _saltNonce
      ),
      IMintableAndDelegatable(address(token)),
      _cappedMinterAdmin,
      _cap,
      _startTime,
      _expirationTime
    );

    factory.createCappedMinter(
      IMintableAndDelegatable(address(token)), _cappedMinterAdmin, _cap, _startTime, _expirationTime, _saltNonce
    );
  }

  function testFuzz_RevertIf_CreatingDuplicateMinter(
    address _cappedMinterAdmin,
    uint256 _cap,
<<<<<<< HEAD
    uint256 _startTime,
    uint256 _expirationTime,
=======
    uint48 _startTime,
    uint48 _expirationTime,
>>>>>>> ccce0ab2
    uint256 _saltNonce
  ) public {
    (_startTime, _expirationTime) = _boundToValidTimeControls(_startTime, _expirationTime);

    _assumeValidAddress(_cappedMinterAdmin);
    _cap = _boundToReasonableCap(_cap);

    factory.createCappedMinter(
      IMintableAndDelegatable(address(token)), _cappedMinterAdmin, _cap, _startTime, _expirationTime, _saltNonce
    );

    vm.expectRevert("Code hash is non-zero");
    factory.createCappedMinter(
      IMintableAndDelegatable(address(token)), _cappedMinterAdmin, _cap, _startTime, _expirationTime, _saltNonce
    );
  }
}

contract GetMinter is ZkCappedMinterV2FactoryTest {
  function testFuzz_ReturnsCorrectMinterAddress(
    address _cappedMinterAdmin,
    uint256 _cap,
<<<<<<< HEAD
    uint256 _startTime,
    uint256 _expirationTime,
=======
    uint48 _startTime,
    uint48 _expirationTime,
>>>>>>> ccce0ab2
    uint256 _saltNonce
  ) public {
    (_startTime, _expirationTime) = _boundToValidTimeControls(_startTime, _expirationTime);

    _assumeValidAddress(_cappedMinterAdmin);
    _cap = _boundToReasonableCap(_cap);

    address expectedMinterAddress = factory.getMinter(
      IMintableAndDelegatable(address(token)), _cappedMinterAdmin, _cap, _startTime, _expirationTime, _saltNonce
    );

    address minterAddress = factory.createCappedMinter(
      IMintableAndDelegatable(address(token)), _cappedMinterAdmin, _cap, _startTime, _expirationTime, _saltNonce
    );

    assertEq(minterAddress, expectedMinterAddress);
  }

  function testFuzz_GetMinterWithoutDeployment(
    address _cappedMinterAdmin,
    uint256 _cap,
<<<<<<< HEAD
    uint256 _startTime,
    uint256 _expirationTime,
=======
    uint48 _startTime,
    uint48 _expirationTime,
>>>>>>> ccce0ab2
    uint256 _saltNonce
  ) public {
    (_startTime, _expirationTime) = _boundToValidTimeControls(_startTime, _expirationTime);

    _assumeValidAddress(_cappedMinterAdmin);
    _cap = _boundToReasonableCap(_cap);

    address expectedMinterAddress = factory.getMinter(
      IMintableAndDelegatable(address(token)), _cappedMinterAdmin, _cap, _startTime, _expirationTime, _saltNonce
    );

    uint256 codeSize;
    assembly {
      codeSize := extcodesize(expectedMinterAddress)
    }
    assertEq(codeSize, 0);

    address minterAddress = factory.createCappedMinter(
      IMintableAndDelegatable(address(token)), _cappedMinterAdmin, _cap, _startTime, _expirationTime, _saltNonce
    );

    assembly {
      codeSize := extcodesize(expectedMinterAddress)
    }
    assertGt(codeSize, 0);
    assertEq(minterAddress, expectedMinterAddress);
  }
}<|MERGE_RESOLUTION|>--- conflicted
+++ resolved
@@ -33,18 +33,6 @@
     return bound(_cap, 1, MAX_MINT_SUPPLY);
   }
 
-<<<<<<< HEAD
-  function _boundToValidTimeControls(uint256 _startTime, uint256 _expirationTime)
-    internal
-    view
-    returns (uint256, uint256)
-  {
-    // Using uint32 for time controls to prevent overflows in the ZkToken contract regarding block numbers needing to be
-    // casted to uint32.
-    _startTime = bound(_startTime, vm.getBlockTimestamp() + 1, type(uint32).max - 1);
-    _expirationTime = bound(_expirationTime, _startTime + 1, type(uint32).max);
-    return (_startTime, _expirationTime);
-=======
   function _boundToValidTimeControls(uint48 _startTime, uint48 _expirationTime) internal view returns (uint48, uint48) {
     {
       // Using uint32 for time controls to prevent overflows in the ZkToken contract regarding block numbers needing to
@@ -54,7 +42,6 @@
       _expirationTime = uint48(bound(_expirationTime, _startTime + 1, type(uint32).max));
       return (_startTime, _expirationTime);
     }
->>>>>>> ccce0ab2
   }
 }
 
@@ -62,13 +49,8 @@
   function testFuzz_CreatesNewCappedMinter(
     address _cappedMinterAdmin,
     uint256 _cap,
-<<<<<<< HEAD
-    uint256 _startTime,
-    uint256 _expirationTime,
-=======
     uint48 _startTime,
     uint48 _expirationTime,
->>>>>>> ccce0ab2
     uint256 _saltNonce
   ) public {
     (_startTime, _expirationTime) = _boundToValidTimeControls(_startTime, _expirationTime);
@@ -89,13 +71,8 @@
   function testFuzz_EmitsCappedMinterCreatedEvent(
     address _cappedMinterAdmin,
     uint256 _cap,
-<<<<<<< HEAD
-    uint256 _startTime,
-    uint256 _expirationTime,
-=======
     uint48 _startTime,
     uint48 _expirationTime,
->>>>>>> ccce0ab2
     uint256 _saltNonce
   ) public {
     (_startTime, _expirationTime) = _boundToValidTimeControls(_startTime, _expirationTime);
@@ -123,13 +100,8 @@
   function testFuzz_RevertIf_CreatingDuplicateMinter(
     address _cappedMinterAdmin,
     uint256 _cap,
-<<<<<<< HEAD
-    uint256 _startTime,
-    uint256 _expirationTime,
-=======
     uint48 _startTime,
     uint48 _expirationTime,
->>>>>>> ccce0ab2
     uint256 _saltNonce
   ) public {
     (_startTime, _expirationTime) = _boundToValidTimeControls(_startTime, _expirationTime);
@@ -152,13 +124,8 @@
   function testFuzz_ReturnsCorrectMinterAddress(
     address _cappedMinterAdmin,
     uint256 _cap,
-<<<<<<< HEAD
-    uint256 _startTime,
-    uint256 _expirationTime,
-=======
     uint48 _startTime,
     uint48 _expirationTime,
->>>>>>> ccce0ab2
     uint256 _saltNonce
   ) public {
     (_startTime, _expirationTime) = _boundToValidTimeControls(_startTime, _expirationTime);
@@ -180,13 +147,8 @@
   function testFuzz_GetMinterWithoutDeployment(
     address _cappedMinterAdmin,
     uint256 _cap,
-<<<<<<< HEAD
-    uint256 _startTime,
-    uint256 _expirationTime,
-=======
     uint48 _startTime,
     uint48 _expirationTime,
->>>>>>> ccce0ab2
     uint256 _saltNonce
   ) public {
     (_startTime, _expirationTime) = _boundToValidTimeControls(_startTime, _expirationTime);
