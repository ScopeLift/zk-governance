// SPDX-License-Identifier: MIT
pragma solidity 0.8.24;

import {ZkTokenTest} from "test/utils/ZkTokenTest.sol";
import {Strings} from "@openzeppelin/contracts/utils/Strings.sol";
import {IMintableAndDelegatable} from "src/interfaces/IMintableAndDelegatable.sol";
import {ZkCappedMinterV2} from "src/ZkCappedMinterV2.sol";
import {console2} from "forge-std/Test.sol";

contract ZkCappedMinterV2Test is ZkTokenTest {
  ZkCappedMinterV2 public cappedMinter;
  uint256 constant DEFAULT_CAP = 1000e18;
  uint48 DEFAULT_START_TIME;
  uint48 DEFAULT_EXPIRATION_TIME;

  address cappedMinterAdmin = makeAddr("cappedMinterAdmin");

  function setUp() public virtual override {
    super.setUp();

    DEFAULT_START_TIME = uint48(vm.getBlockTimestamp());
    DEFAULT_EXPIRATION_TIME = uint48(DEFAULT_START_TIME + 3 days);

    cappedMinter = _createCappedMinter(cappedMinterAdmin, DEFAULT_CAP, DEFAULT_START_TIME, DEFAULT_EXPIRATION_TIME);

    vm.prank(admin);
    token.grantRole(MINTER_ROLE, address(cappedMinter));
  }

  function _createCappedMinter(address _admin, uint256 _cap, uint48 _startTime, uint48 _expirationTime)
    internal
    returns (ZkCappedMinterV2)
  {
    return new ZkCappedMinterV2(IMintableAndDelegatable(address(token)), _admin, _cap, _startTime, _expirationTime);
  }

  function _boundToValidTimeControls(uint48 _startTime, uint48 _expirationTime) internal view returns (uint48, uint48) {
    // Using uint32 for time controls to prevent overflows in the ZkToken contract regarding block numbers needing to be
    // casted to uint32.
    _startTime = uint48(bound(_startTime, vm.getBlockTimestamp(), type(uint32).max - 1));
    _expirationTime = uint48(bound(_expirationTime, _startTime + 1, type(uint32).max));
    return (_startTime, _expirationTime);
  }

  function _grantMinterRole(ZkCappedMinterV2 _cappedMinter, address _cappedMinterAdmin, address _minter) internal {
    vm.prank(_cappedMinterAdmin);
    _cappedMinter.grantRole(MINTER_ROLE, _minter);
  }

  function _formatAccessControlError(address account, bytes32 role) internal pure returns (bytes memory) {
    return bytes(
      string.concat(
        "AccessControl: account ",
        Strings.toHexString(uint160(account), 20),
        " is missing role ",
        Strings.toHexString(uint256(role), 32)
      )
    );
  }
}

contract Constructor is ZkCappedMinterV2Test {
  function testFuzz_InitializesTheCappedMinterForAssociationAndFoundation(
    address _admin,
    uint256 _cap,
    uint48 _startTime,
    uint48 _expirationTime
  ) public {
    (_startTime, _expirationTime) = _boundToValidTimeControls(_startTime, _expirationTime);
    vm.warp(_startTime);

    ZkCappedMinterV2 cappedMinter = _createCappedMinter(_admin, _cap, _startTime, _expirationTime);
    assertEq(address(cappedMinter.TOKEN()), address(token));
    assertEq(cappedMinter.CAP(), _cap);
    assertEq(cappedMinter.START_TIME(), _startTime);
    assertEq(cappedMinter.EXPIRATION_TIME(), _expirationTime);
  }

  function testFuzz_RevertIf_StartTimeAfterExpirationTime(
    address _admin,
    uint256 _cap,
    uint48 _startTime,
    uint48 _invalidExpirationTime
  ) public {
    _startTime = uint48(bound(_startTime, 1, type(uint48).max));
    _invalidExpirationTime = uint48(bound(_invalidExpirationTime, 0, _startTime - 1));
    vm.expectRevert(ZkCappedMinterV2.ZkCappedMinterV2__InvalidTime.selector);
    _createCappedMinter(_admin, _cap, _startTime, _invalidExpirationTime);
  }

  function testFuzz_RevertIf_StartTimeInPast(address _admin, uint256 _cap, uint48 _startTime, uint48 _expirationTime)
    public
  {
    _startTime = uint48(bound(_startTime, 1, type(uint48).max));
    vm.warp(_startTime);

    _cap = bound(_cap, 1, DEFAULT_CAP);
    uint48 _pastStartTime = _startTime - 1;
    _expirationTime = uint48(bound(_expirationTime, _pastStartTime + 1, type(uint48).max));

    vm.expectRevert(ZkCappedMinterV2.ZkCappedMinterV2__InvalidTime.selector);
    _createCappedMinter(_admin, _cap, _pastStartTime, _expirationTime);
  }
}

contract Mint is ZkCappedMinterV2Test {
  function testFuzz_MintsNewTokensWhenTheAmountRequestedIsBelowTheCap(
    address _minter,
    address _receiver,
    uint256 _amount
  ) public {
    vm.assume(_receiver != address(0));
    _amount = bound(_amount, 1, DEFAULT_CAP);

    _grantMinterRole(cappedMinter, cappedMinterAdmin, _minter);

    vm.prank(_minter);
    cappedMinter.mint(_receiver, _amount);
    assertEq(token.balanceOf(_receiver), _amount);
  }

  function testFuzz_MintsNewTokensInSuccessionToDifferentAccountsWhileRemainingBelowCap(
    address _minter,
    address _receiver1,
    address _receiver2,
    uint256 _amount1,
    uint256 _amount2,
    uint256 _startTime,
    uint256 _expirationTime
  ) public {
    _amount1 = bound(_amount1, 1, DEFAULT_CAP / 2);
    _amount2 = bound(_amount2, 1, DEFAULT_CAP / 2);
    vm.assume(_amount1 + _amount2 < DEFAULT_CAP);
    vm.assume(_receiver1 != address(0) && _receiver2 != address(0));
    vm.assume(_receiver1 != _receiver2);

    _grantMinterRole(cappedMinter, cappedMinterAdmin, _minter);

    vm.startPrank(_minter);
    cappedMinter.mint(_receiver1, _amount1);
    cappedMinter.mint(_receiver2, _amount2);
    vm.stopPrank();

    assertEq(token.balanceOf(_receiver1), _amount1);
    assertEq(token.balanceOf(_receiver2), _amount2);
  }

  function testFuzz_RevertIf_MintAttemptedByNonMinter(address _nonMinter, uint256 _amount) public {
    _amount = bound(_amount, 1, DEFAULT_CAP);

    vm.expectRevert(_formatAccessControlError(_nonMinter, MINTER_ROLE));
    vm.prank(_nonMinter);
    cappedMinter.mint(_nonMinter, _amount);
  }

  function testFuzz_RevertIf_CapExceededOnMint(address _minter, address _receiver, uint256 _amount) public {
    _amount = bound(_amount, DEFAULT_CAP + 1, type(uint256).max);
    vm.assume(_receiver != address(0));

    _grantMinterRole(cappedMinter, cappedMinterAdmin, _minter);

    vm.expectRevert(abi.encodeWithSelector(ZkCappedMinterV2.ZkCappedMinterV2__CapExceeded.selector, _minter, _amount));
    vm.prank(_minter);
    cappedMinter.mint(_receiver, _amount);
  }

  function testFuzz_RevertIf_AdminAttemptsToMintByDefault(address _receiver, uint256 _amount) public {
    _amount = bound(_amount, 1, DEFAULT_CAP);
    vm.assume(_receiver != address(0));

    vm.expectRevert(_formatAccessControlError(cappedMinterAdmin, MINTER_ROLE));
    vm.prank(cappedMinterAdmin);
    cappedMinter.mint(_receiver, _amount);
  }

<<<<<<< HEAD
  function testFuzz_RevertIf_MintBeforeStartTime(
    address _minter,
    address _receiver,
    uint256 _amount,
    uint256 _beforeStartTime
  ) public {
    vm.assume(_receiver != address(0));
    _amount = bound(_amount, 1, DEFAULT_CAP);
    _beforeStartTime = bound(_beforeStartTime, 0, cappedMinter.START_TIME() - 1);

    vm.warp(_beforeStartTime);

    _grantMinterRole(cappedMinter, cappedMinterAdmin, _minter);

    vm.expectRevert(ZkCappedMinterV2.ZkCappedMinterV2__NotStarted.selector);
    vm.prank(_minter);
    cappedMinter.mint(_receiver, _amount);
  }

  function testFuzz_RevertIf_MintAfterExpiration(
    address _minter,
    address _receiver,
    uint256 _amount,
    uint256 _afterExpirationTime
  ) public {
    _amount = bound(_amount, 1, DEFAULT_CAP);
    vm.assume(_receiver != address(0));
    _afterExpirationTime = bound(_afterExpirationTime, cappedMinter.EXPIRATION_TIME() + 1, type(uint256).max);

    vm.warp(_afterExpirationTime);

    _grantMinterRole(cappedMinter, cappedMinterAdmin, _minter);

    vm.expectRevert(ZkCappedMinterV2.ZkCappedMinterV2__Expired.selector);
=======
  function testFuzz_CorrectlyPermanentlyBlocksMinting(address _minter, address _receiver, uint256 _amount) public {
    _amount = bound(_amount, 1, DEFAULT_CAP);
    vm.assume(_receiver != address(0) && _receiver != initMintReceiver);

    vm.prank(cappedMinterAdmin);
    cappedMinter.grantRole(MINTER_ROLE, _minter);

    vm.prank(cappedMinterAdmin);
    cappedMinter.close();

    vm.expectRevert(ZkCappedMinterV2.ZkCappedMinterV2__ContractClosed.selector);
>>>>>>> 246efdc0
    vm.prank(_minter);
    cappedMinter.mint(_receiver, _amount);
  }
}

contract Pause is ZkCappedMinterV2Test {
  function testFuzz_CorrectlyPreventsNewMintsWhenPaused(address _minter, address _receiver, uint256 _amount) public {
    _amount = bound(_amount, 1, DEFAULT_CAP);
    vm.assume(_receiver != address(0));

    // Grant minter role and verify minting works
    _grantMinterRole(cappedMinter, cappedMinterAdmin, _minter);

    vm.prank(_minter);
    cappedMinter.mint(_receiver, _amount);
    assertEq(token.balanceOf(_receiver), _amount);

    // Pause and verify minting fails
    vm.prank(cappedMinterAdmin);
    cappedMinter.pause();

    vm.expectRevert("Pausable: paused");
    vm.prank(_minter);
    cappedMinter.mint(_receiver, _amount);
  }

  function testFuzz_CorrectlyPausesMintsWhenTogglingPause(address _minter, address _receiver, uint256 _amount) public {
    _amount = bound(_amount, 1, DEFAULT_CAP);
    vm.assume(_receiver != address(0));

    _grantMinterRole(cappedMinter, cappedMinterAdmin, _minter);

    vm.startPrank(cappedMinterAdmin);
    cappedMinter.pause();
    cappedMinter.unpause();
    cappedMinter.pause();
    vm.stopPrank();

    vm.expectRevert("Pausable: paused");
    vm.prank(_minter);
    cappedMinter.mint(_receiver, _amount);
  }

  function testFuzz_RevertIf_NotPauserRolePauses(uint256 _amount) public {
    _amount = bound(_amount, 1, DEFAULT_CAP);

    // Remove PAUSER_ROLE from admin
    vm.prank(cappedMinterAdmin);
    cappedMinter.revokeRole(PAUSER_ROLE, cappedMinterAdmin);

    vm.expectRevert(_formatAccessControlError(cappedMinterAdmin, PAUSER_ROLE));
    vm.prank(cappedMinterAdmin);
    cappedMinter.pause();
  }
}

contract Unpause is ZkCappedMinterV2Test {
  function testFuzz_CorrectlyAllowsNewMintsWhenUnpaused(address _minter, address _receiver, uint256 _amount) public {
    _amount = bound(_amount, 1, DEFAULT_CAP);
    vm.assume(_receiver != address(0));

    _grantMinterRole(cappedMinter, cappedMinterAdmin, _minter);

    vm.prank(cappedMinterAdmin);
    cappedMinter.pause();

    vm.prank(cappedMinterAdmin);
    cappedMinter.unpause();

    vm.prank(_minter);
    cappedMinter.mint(_receiver, _amount);
  }

  function testFuzz_RevertIf_NotPauserRoleUnpauses(uint256 _amount) public {
    _amount = bound(_amount, 1, DEFAULT_CAP);

    // Pause first (while admin still has PAUSER_ROLE)
    vm.prank(cappedMinterAdmin);
    cappedMinter.pause();

    // Remove PAUSER_ROLE from admin
    vm.prank(cappedMinterAdmin);
    cappedMinter.revokeRole(PAUSER_ROLE, cappedMinterAdmin);

    vm.expectRevert(_formatAccessControlError(cappedMinterAdmin, PAUSER_ROLE));
    vm.prank(cappedMinterAdmin);
    cappedMinter.unpause();
  }
}

contract Close is ZkCappedMinterV2Test {
<<<<<<< HEAD
  function testFuzz_CorrectlyPermanentlyBlocksMinting(address _minter, address _receiver, uint256 _amount) public {
    _amount = bound(_amount, 1, DEFAULT_CAP);
    vm.assume(_receiver != address(0) && _receiver != initMintReceiver);

    _grantMinterRole(cappedMinter, cappedMinterAdmin, _minter);
=======
  function test_CorrectlyChangesClosedVarWhenCalledByAdmin() public {
    assertEq(cappedMinter.closed(), false);
>>>>>>> 246efdc0

    vm.prank(cappedMinterAdmin);
    cappedMinter.close();
    assertEq(cappedMinter.closed(), true);
  }

  function testFuzz_RevertIf_NotAdminCloses(address _nonAdmin, uint256 _amount) public {
    _amount = bound(_amount, 1, DEFAULT_CAP);
    vm.expectRevert(_formatAccessControlError(_nonAdmin, DEFAULT_ADMIN_ROLE));
    vm.prank(_nonAdmin);
    cappedMinter.close();
  }
}<|MERGE_RESOLUTION|>--- conflicted
+++ resolved
@@ -173,7 +173,6 @@
     cappedMinter.mint(_receiver, _amount);
   }
 
-<<<<<<< HEAD
   function testFuzz_RevertIf_MintBeforeStartTime(
     address _minter,
     address _receiver,
@@ -208,7 +207,10 @@
     _grantMinterRole(cappedMinter, cappedMinterAdmin, _minter);
 
     vm.expectRevert(ZkCappedMinterV2.ZkCappedMinterV2__Expired.selector);
-=======
+    vm.prank(_minter);
+    cappedMinter.mint(_receiver, _amount);
+  }
+
   function testFuzz_CorrectlyPermanentlyBlocksMinting(address _minter, address _receiver, uint256 _amount) public {
     _amount = bound(_amount, 1, DEFAULT_CAP);
     vm.assume(_receiver != address(0) && _receiver != initMintReceiver);
@@ -220,7 +222,6 @@
     cappedMinter.close();
 
     vm.expectRevert(ZkCappedMinterV2.ZkCappedMinterV2__ContractClosed.selector);
->>>>>>> 246efdc0
     vm.prank(_minter);
     cappedMinter.mint(_receiver, _amount);
   }
@@ -312,16 +313,8 @@
 }
 
 contract Close is ZkCappedMinterV2Test {
-<<<<<<< HEAD
-  function testFuzz_CorrectlyPermanentlyBlocksMinting(address _minter, address _receiver, uint256 _amount) public {
-    _amount = bound(_amount, 1, DEFAULT_CAP);
-    vm.assume(_receiver != address(0) && _receiver != initMintReceiver);
-
-    _grantMinterRole(cappedMinter, cappedMinterAdmin, _minter);
-=======
   function test_CorrectlyChangesClosedVarWhenCalledByAdmin() public {
     assertEq(cappedMinter.closed(), false);
->>>>>>> 246efdc0
 
     vm.prank(cappedMinterAdmin);
     cappedMinter.close();
