// SPDX-License-Identifier: MIT
pragma solidity 0.8.24;

import {ZkTokenTest} from "test/utils/ZkTokenTest.sol";
import {Strings} from "@openzeppelin/contracts/utils/Strings.sol";
import {IMintableAndDelegatable} from "src/interfaces/IMintableAndDelegatable.sol";
import {ZkCappedMinterV2} from "src/ZkCappedMinterV2.sol";
import {console2} from "forge-std/Test.sol";

contract ZkCappedMinterV2Test is ZkTokenTest {
  ZkCappedMinterV2 public cappedMinter;
<<<<<<< HEAD
  uint256 constant DEFAULT_CAP = 1000e18;
  uint256 DEFAULT_START_TIME;
  uint256 DEFAULT_EXPIRATION_TIME;
=======
  uint256 constant DEFAULT_CAP = 100_000_000e18;
  uint48 DEFAULT_START_TIME;
  uint48 DEFAULT_EXPIRATION_TIME;
>>>>>>> ccce0ab2

  address cappedMinterAdmin = makeAddr("cappedMinterAdmin");

  function setUp() public virtual override {
    super.setUp();

<<<<<<< HEAD
    DEFAULT_START_TIME = vm.getBlockTimestamp();
    DEFAULT_EXPIRATION_TIME = DEFAULT_START_TIME + 100_000_000;
=======
    DEFAULT_START_TIME = uint48(vm.getBlockTimestamp());
    DEFAULT_EXPIRATION_TIME = uint48(DEFAULT_START_TIME + 3 days);
>>>>>>> ccce0ab2

    cappedMinter = _createCappedMinter(cappedMinterAdmin, DEFAULT_CAP, DEFAULT_START_TIME, DEFAULT_EXPIRATION_TIME);

    vm.prank(admin);
    token.grantRole(MINTER_ROLE, address(cappedMinter));
  }

<<<<<<< HEAD
  function _createCappedMinter(address _admin, uint256 _cap, uint256 _startTime, uint256 _expirationTime)
=======
  function _createCappedMinter(address _admin, uint256 _cap, uint48 _startTime, uint48 _expirationTime)
>>>>>>> ccce0ab2
    internal
    returns (ZkCappedMinterV2)
  {
    return new ZkCappedMinterV2(IMintableAndDelegatable(address(token)), _admin, _cap, _startTime, _expirationTime);
  }

<<<<<<< HEAD
  function _boundToValidTimeControls(uint256 _startTime, uint256 _expirationTime)
    internal
    view
    returns (uint256, uint256)
  {
    // Using uint32 for time controls to prevent overflows in the ZkToken contract regarding block numbers needing to be
    // casted to uint32.
    _startTime = bound(_startTime, vm.getBlockTimestamp(), type(uint32).max - 1);
    _expirationTime = bound(_expirationTime, _startTime + 1, type(uint32).max);
=======
  function _boundToValidTimeControls(uint48 _startTime, uint48 _expirationTime) internal view returns (uint48, uint48) {
    // Using uint32 for time controls to prevent overflows in the ZkToken contract regarding block numbers needing to be
    // casted to uint32.
    _startTime = uint48(bound(_startTime, vm.getBlockTimestamp(), type(uint32).max - 1));
    _expirationTime = uint48(bound(_expirationTime, _startTime + 1, type(uint32).max));
>>>>>>> ccce0ab2
    return (_startTime, _expirationTime);
  }

  function _grantMinterRole(ZkCappedMinterV2 _cappedMinter, address _cappedMinterAdmin, address _minter) internal {
    vm.prank(_cappedMinterAdmin);
    _cappedMinter.grantRole(MINTER_ROLE, _minter);
  }

  function _formatAccessControlError(address account, bytes32 role) internal pure returns (bytes memory) {
    return bytes(
      string.concat(
        "AccessControl: account ",
        Strings.toHexString(uint160(account), 20),
        " is missing role ",
        Strings.toHexString(uint256(role), 32)
      )
    );
  }
}

contract Constructor is ZkCappedMinterV2Test {
  function testFuzz_InitializesTheCappedMinterForAssociationAndFoundation(
    address _admin,
    uint256 _cap,
<<<<<<< HEAD
    uint256 _startTime,
    uint256 _expirationTime
=======
    uint48 _startTime,
    uint48 _expirationTime
>>>>>>> ccce0ab2
  ) public {
    (_startTime, _expirationTime) = _boundToValidTimeControls(_startTime, _expirationTime);
    vm.warp(_startTime);

    ZkCappedMinterV2 cappedMinter = _createCappedMinter(_admin, _cap, _startTime, _expirationTime);
    assertEq(address(cappedMinter.TOKEN()), address(token));
    assertEq(cappedMinter.CAP(), _cap);
    assertEq(cappedMinter.START_TIME(), _startTime);
    assertEq(cappedMinter.EXPIRATION_TIME(), _expirationTime);
  }

  function testFuzz_RevertIf_StartTimeAfterExpirationTime(
    address _admin,
    uint256 _cap,
<<<<<<< HEAD
    uint256 _startTime,
    uint256 _invalidExpirationTime
  ) public {
    _startTime = bound(_startTime, 1, type(uint256).max);
    uint256 _invalidExpirationTime = bound(_invalidExpirationTime, 0, _startTime - 1);
=======
    uint48 _startTime,
    uint48 _invalidExpirationTime
  ) public {
    _startTime = uint48(bound(_startTime, 1, type(uint48).max));
    _invalidExpirationTime = uint48(bound(_invalidExpirationTime, 0, _startTime - 1));
>>>>>>> ccce0ab2
    vm.expectRevert(ZkCappedMinterV2.ZkCappedMinterV2__InvalidTime.selector);
    _createCappedMinter(_admin, _cap, _startTime, _invalidExpirationTime);
  }

<<<<<<< HEAD
  function testFuzz_RevertIf_StartTimeInPast(address _admin, uint256 _cap, uint256 _startTime, uint256 _expirationTime)
    public
  {
    _startTime = bound(_startTime, 1, type(uint256).max);
    vm.warp(_startTime);

    _cap = bound(_cap, 1, DEFAULT_CAP);
    uint256 _pastStartTime = _startTime - 1;
    _expirationTime = bound(_expirationTime, _pastStartTime + 1, type(uint256).max);
=======
  function testFuzz_RevertIf_StartTimeInPast(address _admin, uint256 _cap, uint48 _startTime, uint48 _expirationTime)
    public
  {
    _startTime = uint48(bound(_startTime, 1, type(uint48).max));
    vm.warp(_startTime);

    _cap = bound(_cap, 1, DEFAULT_CAP);
    uint48 _pastStartTime = _startTime - 1;
    _expirationTime = uint48(bound(_expirationTime, _pastStartTime + 1, type(uint48).max));
>>>>>>> ccce0ab2

    vm.expectRevert(ZkCappedMinterV2.ZkCappedMinterV2__InvalidTime.selector);
    _createCappedMinter(_admin, _cap, _pastStartTime, _expirationTime);
  }
}

contract Mint is ZkCappedMinterV2Test {
  function testFuzz_MintsNewTokensWhenTheAmountRequestedIsBelowTheCap(
    address _minter,
    address _receiver,
    uint256 _amount
  ) public {
    vm.assume(_receiver != address(0));
    _amount = bound(_amount, 1, DEFAULT_CAP);

    _grantMinterRole(cappedMinter, cappedMinterAdmin, _minter);

<<<<<<< HEAD
=======
    uint256 balanceBefore = token.balanceOf(_receiver);

>>>>>>> ccce0ab2
    vm.prank(_minter);
    cappedMinter.mint(_receiver, _amount);
    assertEq(token.balanceOf(_receiver), balanceBefore + _amount);
  }

  function testFuzz_MintsNewTokensInSuccessionToDifferentAccountsWhileRemainingBelowCap(
    address _minter,
    address _receiver1,
    address _receiver2,
    uint256 _amount1,
    uint256 _amount2,
    uint256 _startTime,
    uint256 _expirationTime
  ) public {
    _amount1 = bound(_amount1, 1, DEFAULT_CAP / 2);
    _amount2 = bound(_amount2, 1, DEFAULT_CAP / 2);
    vm.assume(_amount1 + _amount2 < DEFAULT_CAP);
    vm.assume(_receiver1 != address(0) && _receiver2 != address(0));
    vm.assume(_receiver1 != _receiver2);

    _grantMinterRole(cappedMinter, cappedMinterAdmin, _minter);

<<<<<<< HEAD
=======
    uint256 balanceBefore1 = token.balanceOf(_receiver1);
    uint256 balanceBefore2 = token.balanceOf(_receiver2);

>>>>>>> ccce0ab2
    vm.startPrank(_minter);
    cappedMinter.mint(_receiver1, _amount1);
    cappedMinter.mint(_receiver2, _amount2);
    vm.stopPrank();

<<<<<<< HEAD
    assertEq(token.balanceOf(_receiver1), _amount1);
    assertEq(token.balanceOf(_receiver2), _amount2);
  }

  function testFuzz_RevertIf_MintAttemptedByNonMinter(address _nonMinter, uint256 _amount) public {
    _amount = bound(_amount, 1, DEFAULT_CAP);

    vm.expectRevert(_formatAccessControlError(_nonMinter, MINTER_ROLE));
    vm.prank(_nonMinter);
    cappedMinter.mint(_nonMinter, _amount);
  }

  function testFuzz_RevertIf_CapExceededOnMint(address _minter, address _receiver, uint256 _amount) public {
    _amount = bound(_amount, DEFAULT_CAP + 1, type(uint256).max);
    vm.assume(_receiver != address(0));

    _grantMinterRole(cappedMinter, cappedMinterAdmin, _minter);

    vm.expectRevert(abi.encodeWithSelector(ZkCappedMinterV2.ZkCappedMinterV2__CapExceeded.selector, _minter, _amount));
    vm.prank(_minter);
    cappedMinter.mint(_receiver, _amount);
  }

  function testFuzz_RevertIf_AdminAttemptsToMintByDefault(address _receiver, uint256 _amount) public {
    _amount = bound(_amount, 1, DEFAULT_CAP);
    vm.assume(_receiver != address(0));

    vm.expectRevert(_formatAccessControlError(cappedMinterAdmin, MINTER_ROLE));
    vm.prank(cappedMinterAdmin);
    cappedMinter.mint(_receiver, _amount);
  }

  function testFuzz_RevertIf_MintBeforeStartTime(
    address _minter,
    address _receiver,
    uint256 _amount,
    uint256 _beforeStartTime
  ) public {
    vm.assume(_receiver != address(0));
    _amount = bound(_amount, 1, DEFAULT_CAP);
    _beforeStartTime = bound(_beforeStartTime, 0, cappedMinter.START_TIME() - 1);

    vm.warp(_beforeStartTime);

    _grantMinterRole(cappedMinter, cappedMinterAdmin, _minter);

    vm.expectRevert(ZkCappedMinterV2.ZkCappedMinterV2__NotStarted.selector);
    vm.prank(_minter);
    cappedMinter.mint(_receiver, _amount);
  }

  function testFuzz_RevertIf_MintAfterExpiration(
    address _minter,
    address _receiver,
    uint256 _amount,
    uint256 _afterExpirationTime
  ) public {
    _amount = bound(_amount, 1, DEFAULT_CAP);
    vm.assume(_receiver != address(0));
    _afterExpirationTime = bound(_afterExpirationTime, cappedMinter.EXPIRATION_TIME() + 1, type(uint256).max);

    vm.warp(_afterExpirationTime);

    _grantMinterRole(cappedMinter, cappedMinterAdmin, _minter);

    vm.expectRevert(ZkCappedMinterV2.ZkCappedMinterV2__Expired.selector);
    vm.prank(_minter);
    cappedMinter.mint(_receiver, _amount);
  }
}

contract Pause is ZkCappedMinterV2Test {
  function testFuzz_CorrectlyPreventsNewMintsWhenPaused(address _minter, address _receiver, uint256 _amount) public {
    _amount = bound(_amount, 1, DEFAULT_CAP);
    vm.assume(_receiver != address(0));

    // Grant minter role and verify minting works
    _grantMinterRole(cappedMinter, cappedMinterAdmin, _minter);

    vm.prank(_minter);
    cappedMinter.mint(_receiver, _amount);
    assertEq(token.balanceOf(_receiver), _amount);

    // Pause and verify minting fails
    vm.prank(cappedMinterAdmin);
    cappedMinter.pause();

    vm.expectRevert("Pausable: paused");
    vm.prank(_minter);
    cappedMinter.mint(_receiver, _amount);
  }

  function testFuzz_CorrectlyPausesMintsWhenTogglingPause(address _minter, address _receiver, uint256 _amount) public {
    _amount = bound(_amount, 1, DEFAULT_CAP);
    vm.assume(_receiver != address(0));

    _grantMinterRole(cappedMinter, cappedMinterAdmin, _minter);

    vm.startPrank(cappedMinterAdmin);
    cappedMinter.pause();
    cappedMinter.unpause();
    cappedMinter.pause();
    vm.stopPrank();

    vm.expectRevert("Pausable: paused");
    vm.prank(_minter);
    cappedMinter.mint(_receiver, _amount);
  }

  function testFuzz_RevertIf_NotPauserRolePauses(uint256 _amount) public {
    _amount = bound(_amount, 1, DEFAULT_CAP);

    // Remove PAUSER_ROLE from admin
    vm.prank(cappedMinterAdmin);
    cappedMinter.revokeRole(PAUSER_ROLE, cappedMinterAdmin);

    vm.expectRevert(_formatAccessControlError(cappedMinterAdmin, PAUSER_ROLE));
    vm.prank(cappedMinterAdmin);
    cappedMinter.pause();
  }
}

contract Unpause is ZkCappedMinterV2Test {
  function testFuzz_CorrectlyAllowsNewMintsWhenUnpaused(address _minter, address _receiver, uint256 _amount) public {
    _amount = bound(_amount, 1, DEFAULT_CAP);
    vm.assume(_receiver != address(0));

    _grantMinterRole(cappedMinter, cappedMinterAdmin, _minter);

    vm.prank(cappedMinterAdmin);
    cappedMinter.pause();

    vm.prank(cappedMinterAdmin);
    cappedMinter.unpause();

    vm.prank(_minter);
    cappedMinter.mint(_receiver, _amount);
  }

  function testFuzz_RevertIf_NotPauserRoleUnpauses(uint256 _amount) public {
    _amount = bound(_amount, 1, DEFAULT_CAP);

    // Pause first (while admin still has PAUSER_ROLE)
    vm.prank(cappedMinterAdmin);
    cappedMinter.pause();

    // Remove PAUSER_ROLE from admin
    vm.prank(cappedMinterAdmin);
    cappedMinter.revokeRole(PAUSER_ROLE, cappedMinterAdmin);

    vm.expectRevert(_formatAccessControlError(cappedMinterAdmin, PAUSER_ROLE));
    vm.prank(cappedMinterAdmin);
    cappedMinter.unpause();
  }
}

contract Close is ZkCappedMinterV2Test {
  function testFuzz_CorrectlyPermanentlyBlocksMinting(address _minter, address _receiver, uint256 _amount) public {
    _amount = bound(_amount, 1, DEFAULT_CAP);
    vm.assume(_receiver != address(0) && _receiver != initMintReceiver);

    _grantMinterRole(cappedMinter, cappedMinterAdmin, _minter);

    vm.prank(cappedMinterAdmin);
    cappedMinter.close();

    vm.expectRevert(ZkCappedMinterV2.ZkCappedMinterV2__ContractClosed.selector);
    vm.prank(_minter);
    cappedMinter.mint(_receiver, _amount);
  }

  function testFuzz_RevertIf_NotAdminCloses(address _nonAdmin, uint256 _amount) public {
    _amount = bound(_amount, 1, DEFAULT_CAP);
    vm.expectRevert(_formatAccessControlError(_nonAdmin, DEFAULT_ADMIN_ROLE));
    vm.prank(_nonAdmin);
    cappedMinter.close();
  }
}

contract SetMetadataURI is ZkCappedMinterV2Test {
  function testFuzz_InitialMetadataURIIsEmpty(address _admin, uint256 _cap, uint256 _startTime, uint256 _expirationTime)
    public
  {
    (_startTime, _expirationTime) = _boundToValidTimeControls(_startTime, _expirationTime);

    ZkCappedMinterV2 cappedMinter = _createCappedMinter(_admin, _cap, _startTime, _expirationTime);
    assertEq(cappedMinter.metadataURI(), bytes32(0));
  }

  function testFuzz_AdminCanSetMetadataURI(bytes32 _uri) public {
    vm.prank(cappedMinterAdmin);
    cappedMinter.setMetadataURI(_uri);

    assertEq(cappedMinter.metadataURI(), _uri);
  }

  function testFuzz_EmitsMetadataURISetEvent(bytes32 _uri) public {
    vm.prank(cappedMinterAdmin);
    vm.expectEmit();
    emit ZkCappedMinterV2.MetadataURISet(_uri);
    cappedMinter.setMetadataURI(_uri);
  }

  function testFuzz_RevertIf_NonAdminSetsMetadataURI(address _nonAdmin, bytes32 _uri) public {
    vm.assume(cappedMinterAdmin != _nonAdmin);

    vm.prank(_nonAdmin);
    vm.expectRevert(_formatAccessControlError(_nonAdmin, DEFAULT_ADMIN_ROLE));
    cappedMinter.setMetadataURI(_uri);
=======
    assertEq(token.balanceOf(_receiver1), balanceBefore1 + _amount1);
    assertEq(token.balanceOf(_receiver2), balanceBefore2 + _amount2);
  }

  function testFuzz_CorrectlyPermanentlyBlocksMintingWhenClosed(address _minter, address _receiver, uint256 _amount)
    public
  {
    _amount = bound(_amount, 1, DEFAULT_CAP);
    vm.assume(_receiver != address(0));

    vm.prank(cappedMinterAdmin);
    cappedMinter.grantRole(MINTER_ROLE, _minter);

    vm.prank(cappedMinterAdmin);
    cappedMinter.close();

    vm.expectRevert(ZkCappedMinterV2.ZkCappedMinterV2__ContractClosed.selector);
    vm.prank(_minter);
    cappedMinter.mint(_receiver, _amount);
  }

  function testFuzz_RevertIf_MintAttemptedByNonMinter(address _nonMinter, uint256 _amount) public {
    _amount = bound(_amount, 1, DEFAULT_CAP);

    vm.expectRevert(_formatAccessControlError(_nonMinter, MINTER_ROLE));
    vm.prank(_nonMinter);
    cappedMinter.mint(_nonMinter, _amount);
  }

  function testFuzz_RevertIf_CapExceededOnMint(address _minter, address _receiver, uint256 _amount) public {
    _amount = bound(_amount, DEFAULT_CAP + 1, type(uint256).max);
    vm.assume(_receiver != address(0));

    _grantMinterRole(cappedMinter, cappedMinterAdmin, _minter);

    vm.expectRevert(abi.encodeWithSelector(ZkCappedMinterV2.ZkCappedMinterV2__CapExceeded.selector, _minter, _amount));
    vm.prank(_minter);
    cappedMinter.mint(_receiver, _amount);
  }

  function testFuzz_RevertIf_AdminAttemptsToMintByDefault(address _receiver, uint256 _amount) public {
    _amount = bound(_amount, 1, DEFAULT_CAP);
    vm.assume(_receiver != address(0));

    vm.expectRevert(_formatAccessControlError(cappedMinterAdmin, MINTER_ROLE));
    vm.prank(cappedMinterAdmin);
    cappedMinter.mint(_receiver, _amount);
  }

  function testFuzz_RevertIf_MintBeforeStartTime(
    address _minter,
    address _receiver,
    uint256 _amount,
    uint256 _beforeStartTime
  ) public {
    vm.assume(_receiver != address(0));
    _amount = bound(_amount, 1, DEFAULT_CAP);
    _beforeStartTime = bound(_beforeStartTime, 0, cappedMinter.START_TIME() - 1);

    vm.warp(_beforeStartTime);

    _grantMinterRole(cappedMinter, cappedMinterAdmin, _minter);

    vm.expectRevert(ZkCappedMinterV2.ZkCappedMinterV2__NotStarted.selector);
    vm.prank(_minter);
    cappedMinter.mint(_receiver, _amount);
  }

  function testFuzz_RevertIf_MintAfterExpiration(
    address _minter,
    address _receiver,
    uint256 _amount,
    uint256 _afterExpirationTime
  ) public {
    _amount = bound(_amount, 1, DEFAULT_CAP);
    vm.assume(_receiver != address(0));
    _afterExpirationTime = bound(_afterExpirationTime, cappedMinter.EXPIRATION_TIME() + 1, type(uint256).max);

    vm.warp(_afterExpirationTime);

    _grantMinterRole(cappedMinter, cappedMinterAdmin, _minter);

    vm.expectRevert(ZkCappedMinterV2.ZkCappedMinterV2__Expired.selector);
    vm.prank(_minter);
    cappedMinter.mint(_receiver, _amount);
  }
}

contract Pause is ZkCappedMinterV2Test {
  function testFuzz_CorrectlyPreventsNewMintsWhenPaused(address _minter, address _receiver, uint256 _amount) public {
    _amount = bound(_amount, 1, DEFAULT_CAP);
    vm.assume(_receiver != address(0));

    // Grant minter role and verify minting works
    _grantMinterRole(cappedMinter, cappedMinterAdmin, _minter);

    uint256 balanceBefore = token.balanceOf(_receiver);

    vm.prank(_minter);
    cappedMinter.mint(_receiver, _amount);
    assertEq(token.balanceOf(_receiver), balanceBefore + _amount);

    // Pause and verify minting fails
    vm.prank(cappedMinterAdmin);
    cappedMinter.pause();

    vm.expectRevert("Pausable: paused");
    vm.prank(_minter);
    cappedMinter.mint(_receiver, _amount);
  }

  function testFuzz_CorrectlyPausesMintsWhenTogglingPause(address _minter, address _receiver, uint256 _amount) public {
    _amount = bound(_amount, 1, DEFAULT_CAP);
    vm.assume(_receiver != address(0));

    _grantMinterRole(cappedMinter, cappedMinterAdmin, _minter);

    vm.startPrank(cappedMinterAdmin);
    cappedMinter.pause();
    cappedMinter.unpause();
    cappedMinter.pause();
    vm.stopPrank();

    vm.expectRevert("Pausable: paused");
    vm.prank(_minter);
    cappedMinter.mint(_receiver, _amount);
  }

  function testFuzz_RevertIf_NotPauserRolePauses(uint256 _amount) public {
    _amount = bound(_amount, 1, DEFAULT_CAP);

    // Remove PAUSER_ROLE from admin
    vm.prank(cappedMinterAdmin);
    cappedMinter.revokeRole(PAUSER_ROLE, cappedMinterAdmin);

    vm.expectRevert(_formatAccessControlError(cappedMinterAdmin, PAUSER_ROLE));
    vm.prank(cappedMinterAdmin);
    cappedMinter.pause();
  }
}

contract Unpause is ZkCappedMinterV2Test {
  function testFuzz_CorrectlyAllowsNewMintsWhenUnpaused(address _minter, address _receiver, uint256 _amount) public {
    _amount = bound(_amount, 1, DEFAULT_CAP);
    vm.assume(_receiver != address(0));

    _grantMinterRole(cappedMinter, cappedMinterAdmin, _minter);

    vm.prank(cappedMinterAdmin);
    cappedMinter.pause();

    vm.prank(cappedMinterAdmin);
    cappedMinter.unpause();

    vm.prank(_minter);
    cappedMinter.mint(_receiver, _amount);
  }

  function testFuzz_RevertIf_NotPauserRoleUnpauses(uint256 _amount) public {
    _amount = bound(_amount, 1, DEFAULT_CAP);

    // Pause first (while admin still has PAUSER_ROLE)
    vm.prank(cappedMinterAdmin);
    cappedMinter.pause();

    // Remove PAUSER_ROLE from admin
    vm.prank(cappedMinterAdmin);
    cappedMinter.revokeRole(PAUSER_ROLE, cappedMinterAdmin);

    vm.expectRevert(_formatAccessControlError(cappedMinterAdmin, PAUSER_ROLE));
    vm.prank(cappedMinterAdmin);
    cappedMinter.unpause();
  }
}

contract Close is ZkCappedMinterV2Test {
  function test_CorrectlyChangesClosedVarWhenCalledByAdmin() public {
    assertEq(cappedMinter.closed(), false);

    vm.prank(cappedMinterAdmin);
    cappedMinter.close();
    assertEq(cappedMinter.closed(), true);
  }

  function testFuzz_RevertIf_NotAdminCloses(address _nonAdmin) public {
    vm.assume(_nonAdmin != cappedMinterAdmin);
    vm.expectRevert(_formatAccessControlError(_nonAdmin, DEFAULT_ADMIN_ROLE));
    vm.prank(_nonAdmin);
    cappedMinter.close();
>>>>>>> ccce0ab2
  }
}<|MERGE_RESOLUTION|>--- conflicted
+++ resolved
@@ -9,28 +9,17 @@
 
 contract ZkCappedMinterV2Test is ZkTokenTest {
   ZkCappedMinterV2 public cappedMinter;
-<<<<<<< HEAD
-  uint256 constant DEFAULT_CAP = 1000e18;
-  uint256 DEFAULT_START_TIME;
-  uint256 DEFAULT_EXPIRATION_TIME;
-=======
   uint256 constant DEFAULT_CAP = 100_000_000e18;
   uint48 DEFAULT_START_TIME;
   uint48 DEFAULT_EXPIRATION_TIME;
->>>>>>> ccce0ab2
 
   address cappedMinterAdmin = makeAddr("cappedMinterAdmin");
 
   function setUp() public virtual override {
     super.setUp();
 
-<<<<<<< HEAD
-    DEFAULT_START_TIME = vm.getBlockTimestamp();
-    DEFAULT_EXPIRATION_TIME = DEFAULT_START_TIME + 100_000_000;
-=======
     DEFAULT_START_TIME = uint48(vm.getBlockTimestamp());
     DEFAULT_EXPIRATION_TIME = uint48(DEFAULT_START_TIME + 3 days);
->>>>>>> ccce0ab2
 
     cappedMinter = _createCappedMinter(cappedMinterAdmin, DEFAULT_CAP, DEFAULT_START_TIME, DEFAULT_EXPIRATION_TIME);
 
@@ -38,34 +27,18 @@
     token.grantRole(MINTER_ROLE, address(cappedMinter));
   }
 
-<<<<<<< HEAD
-  function _createCappedMinter(address _admin, uint256 _cap, uint256 _startTime, uint256 _expirationTime)
-=======
   function _createCappedMinter(address _admin, uint256 _cap, uint48 _startTime, uint48 _expirationTime)
->>>>>>> ccce0ab2
     internal
     returns (ZkCappedMinterV2)
   {
     return new ZkCappedMinterV2(IMintableAndDelegatable(address(token)), _admin, _cap, _startTime, _expirationTime);
   }
 
-<<<<<<< HEAD
-  function _boundToValidTimeControls(uint256 _startTime, uint256 _expirationTime)
-    internal
-    view
-    returns (uint256, uint256)
-  {
-    // Using uint32 for time controls to prevent overflows in the ZkToken contract regarding block numbers needing to be
-    // casted to uint32.
-    _startTime = bound(_startTime, vm.getBlockTimestamp(), type(uint32).max - 1);
-    _expirationTime = bound(_expirationTime, _startTime + 1, type(uint32).max);
-=======
   function _boundToValidTimeControls(uint48 _startTime, uint48 _expirationTime) internal view returns (uint48, uint48) {
     // Using uint32 for time controls to prevent overflows in the ZkToken contract regarding block numbers needing to be
     // casted to uint32.
     _startTime = uint48(bound(_startTime, vm.getBlockTimestamp(), type(uint32).max - 1));
     _expirationTime = uint48(bound(_expirationTime, _startTime + 1, type(uint32).max));
->>>>>>> ccce0ab2
     return (_startTime, _expirationTime);
   }
 
@@ -90,13 +63,8 @@
   function testFuzz_InitializesTheCappedMinterForAssociationAndFoundation(
     address _admin,
     uint256 _cap,
-<<<<<<< HEAD
-    uint256 _startTime,
-    uint256 _expirationTime
-=======
     uint48 _startTime,
     uint48 _expirationTime
->>>>>>> ccce0ab2
   ) public {
     (_startTime, _expirationTime) = _boundToValidTimeControls(_startTime, _expirationTime);
     vm.warp(_startTime);
@@ -111,34 +79,15 @@
   function testFuzz_RevertIf_StartTimeAfterExpirationTime(
     address _admin,
     uint256 _cap,
-<<<<<<< HEAD
-    uint256 _startTime,
-    uint256 _invalidExpirationTime
-  ) public {
-    _startTime = bound(_startTime, 1, type(uint256).max);
-    uint256 _invalidExpirationTime = bound(_invalidExpirationTime, 0, _startTime - 1);
-=======
     uint48 _startTime,
     uint48 _invalidExpirationTime
   ) public {
     _startTime = uint48(bound(_startTime, 1, type(uint48).max));
     _invalidExpirationTime = uint48(bound(_invalidExpirationTime, 0, _startTime - 1));
->>>>>>> ccce0ab2
     vm.expectRevert(ZkCappedMinterV2.ZkCappedMinterV2__InvalidTime.selector);
     _createCappedMinter(_admin, _cap, _startTime, _invalidExpirationTime);
   }
 
-<<<<<<< HEAD
-  function testFuzz_RevertIf_StartTimeInPast(address _admin, uint256 _cap, uint256 _startTime, uint256 _expirationTime)
-    public
-  {
-    _startTime = bound(_startTime, 1, type(uint256).max);
-    vm.warp(_startTime);
-
-    _cap = bound(_cap, 1, DEFAULT_CAP);
-    uint256 _pastStartTime = _startTime - 1;
-    _expirationTime = bound(_expirationTime, _pastStartTime + 1, type(uint256).max);
-=======
   function testFuzz_RevertIf_StartTimeInPast(address _admin, uint256 _cap, uint48 _startTime, uint48 _expirationTime)
     public
   {
@@ -148,7 +97,6 @@
     _cap = bound(_cap, 1, DEFAULT_CAP);
     uint48 _pastStartTime = _startTime - 1;
     _expirationTime = uint48(bound(_expirationTime, _pastStartTime + 1, type(uint48).max));
->>>>>>> ccce0ab2
 
     vm.expectRevert(ZkCappedMinterV2.ZkCappedMinterV2__InvalidTime.selector);
     _createCappedMinter(_admin, _cap, _pastStartTime, _expirationTime);
@@ -166,11 +114,8 @@
 
     _grantMinterRole(cappedMinter, cappedMinterAdmin, _minter);
 
-<<<<<<< HEAD
-=======
     uint256 balanceBefore = token.balanceOf(_receiver);
 
->>>>>>> ccce0ab2
     vm.prank(_minter);
     cappedMinter.mint(_receiver, _amount);
     assertEq(token.balanceOf(_receiver), balanceBefore + _amount);
@@ -193,20 +138,33 @@
 
     _grantMinterRole(cappedMinter, cappedMinterAdmin, _minter);
 
-<<<<<<< HEAD
-=======
     uint256 balanceBefore1 = token.balanceOf(_receiver1);
     uint256 balanceBefore2 = token.balanceOf(_receiver2);
 
->>>>>>> ccce0ab2
     vm.startPrank(_minter);
     cappedMinter.mint(_receiver1, _amount1);
     cappedMinter.mint(_receiver2, _amount2);
     vm.stopPrank();
 
-<<<<<<< HEAD
-    assertEq(token.balanceOf(_receiver1), _amount1);
-    assertEq(token.balanceOf(_receiver2), _amount2);
+    assertEq(token.balanceOf(_receiver1), balanceBefore1 + _amount1);
+    assertEq(token.balanceOf(_receiver2), balanceBefore2 + _amount2);
+  }
+
+  function testFuzz_CorrectlyPermanentlyBlocksMintingWhenClosed(address _minter, address _receiver, uint256 _amount)
+    public
+  {
+    _amount = bound(_amount, 1, DEFAULT_CAP);
+    vm.assume(_receiver != address(0));
+
+    vm.prank(cappedMinterAdmin);
+    cappedMinter.grantRole(MINTER_ROLE, _minter);
+
+    vm.prank(cappedMinterAdmin);
+    cappedMinter.close();
+
+    vm.expectRevert(ZkCappedMinterV2.ZkCappedMinterV2__ContractClosed.selector);
+    vm.prank(_minter);
+    cappedMinter.mint(_receiver, _amount);
   }
 
   function testFuzz_RevertIf_MintAttemptedByNonMinter(address _nonMinter, uint256 _amount) public {
@@ -284,9 +242,11 @@
     // Grant minter role and verify minting works
     _grantMinterRole(cappedMinter, cappedMinterAdmin, _minter);
 
-    vm.prank(_minter);
-    cappedMinter.mint(_receiver, _amount);
-    assertEq(token.balanceOf(_receiver), _amount);
+    uint256 balanceBefore = token.balanceOf(_receiver);
+
+    vm.prank(_minter);
+    cappedMinter.mint(_receiver, _amount);
+    assertEq(token.balanceOf(_receiver), balanceBefore + _amount);
 
     // Pause and verify minting fails
     vm.prank(cappedMinterAdmin);
@@ -362,22 +322,16 @@
 }
 
 contract Close is ZkCappedMinterV2Test {
-  function testFuzz_CorrectlyPermanentlyBlocksMinting(address _minter, address _receiver, uint256 _amount) public {
-    _amount = bound(_amount, 1, DEFAULT_CAP);
-    vm.assume(_receiver != address(0) && _receiver != initMintReceiver);
-
-    _grantMinterRole(cappedMinter, cappedMinterAdmin, _minter);
+  function test_CorrectlyChangesClosedVarWhenCalledByAdmin() public {
+    assertEq(cappedMinter.closed(), false);
 
     vm.prank(cappedMinterAdmin);
     cappedMinter.close();
-
-    vm.expectRevert(ZkCappedMinterV2.ZkCappedMinterV2__ContractClosed.selector);
-    vm.prank(_minter);
-    cappedMinter.mint(_receiver, _amount);
-  }
-
-  function testFuzz_RevertIf_NotAdminCloses(address _nonAdmin, uint256 _amount) public {
-    _amount = bound(_amount, 1, DEFAULT_CAP);
+    assertEq(cappedMinter.closed(), true);
+  }
+
+  function testFuzz_RevertIf_NotAdminCloses(address _nonAdmin) public {
+    vm.assume(_nonAdmin != cappedMinterAdmin);
     vm.expectRevert(_formatAccessControlError(_nonAdmin, DEFAULT_ADMIN_ROLE));
     vm.prank(_nonAdmin);
     cappedMinter.close();
@@ -414,196 +368,5 @@
     vm.prank(_nonAdmin);
     vm.expectRevert(_formatAccessControlError(_nonAdmin, DEFAULT_ADMIN_ROLE));
     cappedMinter.setMetadataURI(_uri);
-=======
-    assertEq(token.balanceOf(_receiver1), balanceBefore1 + _amount1);
-    assertEq(token.balanceOf(_receiver2), balanceBefore2 + _amount2);
-  }
-
-  function testFuzz_CorrectlyPermanentlyBlocksMintingWhenClosed(address _minter, address _receiver, uint256 _amount)
-    public
-  {
-    _amount = bound(_amount, 1, DEFAULT_CAP);
-    vm.assume(_receiver != address(0));
-
-    vm.prank(cappedMinterAdmin);
-    cappedMinter.grantRole(MINTER_ROLE, _minter);
-
-    vm.prank(cappedMinterAdmin);
-    cappedMinter.close();
-
-    vm.expectRevert(ZkCappedMinterV2.ZkCappedMinterV2__ContractClosed.selector);
-    vm.prank(_minter);
-    cappedMinter.mint(_receiver, _amount);
-  }
-
-  function testFuzz_RevertIf_MintAttemptedByNonMinter(address _nonMinter, uint256 _amount) public {
-    _amount = bound(_amount, 1, DEFAULT_CAP);
-
-    vm.expectRevert(_formatAccessControlError(_nonMinter, MINTER_ROLE));
-    vm.prank(_nonMinter);
-    cappedMinter.mint(_nonMinter, _amount);
-  }
-
-  function testFuzz_RevertIf_CapExceededOnMint(address _minter, address _receiver, uint256 _amount) public {
-    _amount = bound(_amount, DEFAULT_CAP + 1, type(uint256).max);
-    vm.assume(_receiver != address(0));
-
-    _grantMinterRole(cappedMinter, cappedMinterAdmin, _minter);
-
-    vm.expectRevert(abi.encodeWithSelector(ZkCappedMinterV2.ZkCappedMinterV2__CapExceeded.selector, _minter, _amount));
-    vm.prank(_minter);
-    cappedMinter.mint(_receiver, _amount);
-  }
-
-  function testFuzz_RevertIf_AdminAttemptsToMintByDefault(address _receiver, uint256 _amount) public {
-    _amount = bound(_amount, 1, DEFAULT_CAP);
-    vm.assume(_receiver != address(0));
-
-    vm.expectRevert(_formatAccessControlError(cappedMinterAdmin, MINTER_ROLE));
-    vm.prank(cappedMinterAdmin);
-    cappedMinter.mint(_receiver, _amount);
-  }
-
-  function testFuzz_RevertIf_MintBeforeStartTime(
-    address _minter,
-    address _receiver,
-    uint256 _amount,
-    uint256 _beforeStartTime
-  ) public {
-    vm.assume(_receiver != address(0));
-    _amount = bound(_amount, 1, DEFAULT_CAP);
-    _beforeStartTime = bound(_beforeStartTime, 0, cappedMinter.START_TIME() - 1);
-
-    vm.warp(_beforeStartTime);
-
-    _grantMinterRole(cappedMinter, cappedMinterAdmin, _minter);
-
-    vm.expectRevert(ZkCappedMinterV2.ZkCappedMinterV2__NotStarted.selector);
-    vm.prank(_minter);
-    cappedMinter.mint(_receiver, _amount);
-  }
-
-  function testFuzz_RevertIf_MintAfterExpiration(
-    address _minter,
-    address _receiver,
-    uint256 _amount,
-    uint256 _afterExpirationTime
-  ) public {
-    _amount = bound(_amount, 1, DEFAULT_CAP);
-    vm.assume(_receiver != address(0));
-    _afterExpirationTime = bound(_afterExpirationTime, cappedMinter.EXPIRATION_TIME() + 1, type(uint256).max);
-
-    vm.warp(_afterExpirationTime);
-
-    _grantMinterRole(cappedMinter, cappedMinterAdmin, _minter);
-
-    vm.expectRevert(ZkCappedMinterV2.ZkCappedMinterV2__Expired.selector);
-    vm.prank(_minter);
-    cappedMinter.mint(_receiver, _amount);
-  }
-}
-
-contract Pause is ZkCappedMinterV2Test {
-  function testFuzz_CorrectlyPreventsNewMintsWhenPaused(address _minter, address _receiver, uint256 _amount) public {
-    _amount = bound(_amount, 1, DEFAULT_CAP);
-    vm.assume(_receiver != address(0));
-
-    // Grant minter role and verify minting works
-    _grantMinterRole(cappedMinter, cappedMinterAdmin, _minter);
-
-    uint256 balanceBefore = token.balanceOf(_receiver);
-
-    vm.prank(_minter);
-    cappedMinter.mint(_receiver, _amount);
-    assertEq(token.balanceOf(_receiver), balanceBefore + _amount);
-
-    // Pause and verify minting fails
-    vm.prank(cappedMinterAdmin);
-    cappedMinter.pause();
-
-    vm.expectRevert("Pausable: paused");
-    vm.prank(_minter);
-    cappedMinter.mint(_receiver, _amount);
-  }
-
-  function testFuzz_CorrectlyPausesMintsWhenTogglingPause(address _minter, address _receiver, uint256 _amount) public {
-    _amount = bound(_amount, 1, DEFAULT_CAP);
-    vm.assume(_receiver != address(0));
-
-    _grantMinterRole(cappedMinter, cappedMinterAdmin, _minter);
-
-    vm.startPrank(cappedMinterAdmin);
-    cappedMinter.pause();
-    cappedMinter.unpause();
-    cappedMinter.pause();
-    vm.stopPrank();
-
-    vm.expectRevert("Pausable: paused");
-    vm.prank(_minter);
-    cappedMinter.mint(_receiver, _amount);
-  }
-
-  function testFuzz_RevertIf_NotPauserRolePauses(uint256 _amount) public {
-    _amount = bound(_amount, 1, DEFAULT_CAP);
-
-    // Remove PAUSER_ROLE from admin
-    vm.prank(cappedMinterAdmin);
-    cappedMinter.revokeRole(PAUSER_ROLE, cappedMinterAdmin);
-
-    vm.expectRevert(_formatAccessControlError(cappedMinterAdmin, PAUSER_ROLE));
-    vm.prank(cappedMinterAdmin);
-    cappedMinter.pause();
-  }
-}
-
-contract Unpause is ZkCappedMinterV2Test {
-  function testFuzz_CorrectlyAllowsNewMintsWhenUnpaused(address _minter, address _receiver, uint256 _amount) public {
-    _amount = bound(_amount, 1, DEFAULT_CAP);
-    vm.assume(_receiver != address(0));
-
-    _grantMinterRole(cappedMinter, cappedMinterAdmin, _minter);
-
-    vm.prank(cappedMinterAdmin);
-    cappedMinter.pause();
-
-    vm.prank(cappedMinterAdmin);
-    cappedMinter.unpause();
-
-    vm.prank(_minter);
-    cappedMinter.mint(_receiver, _amount);
-  }
-
-  function testFuzz_RevertIf_NotPauserRoleUnpauses(uint256 _amount) public {
-    _amount = bound(_amount, 1, DEFAULT_CAP);
-
-    // Pause first (while admin still has PAUSER_ROLE)
-    vm.prank(cappedMinterAdmin);
-    cappedMinter.pause();
-
-    // Remove PAUSER_ROLE from admin
-    vm.prank(cappedMinterAdmin);
-    cappedMinter.revokeRole(PAUSER_ROLE, cappedMinterAdmin);
-
-    vm.expectRevert(_formatAccessControlError(cappedMinterAdmin, PAUSER_ROLE));
-    vm.prank(cappedMinterAdmin);
-    cappedMinter.unpause();
-  }
-}
-
-contract Close is ZkCappedMinterV2Test {
-  function test_CorrectlyChangesClosedVarWhenCalledByAdmin() public {
-    assertEq(cappedMinter.closed(), false);
-
-    vm.prank(cappedMinterAdmin);
-    cappedMinter.close();
-    assertEq(cappedMinter.closed(), true);
-  }
-
-  function testFuzz_RevertIf_NotAdminCloses(address _nonAdmin) public {
-    vm.assume(_nonAdmin != cappedMinterAdmin);
-    vm.expectRevert(_formatAccessControlError(_nonAdmin, DEFAULT_ADMIN_ROLE));
-    vm.prank(_nonAdmin);
-    cappedMinter.close();
->>>>>>> ccce0ab2
   }
 }