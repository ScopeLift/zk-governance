--- conflicted
+++ resolved
@@ -21,22 +21,17 @@
     DEFAULT_START_TIME = uint48(vm.getBlockTimestamp());
     DEFAULT_EXPIRATION_TIME = uint48(DEFAULT_START_TIME + 3 days);
 
-<<<<<<< HEAD
     cappedMinter =
       _createCappedMinter(address(token), cappedMinterAdmin, DEFAULT_CAP, DEFAULT_START_TIME, DEFAULT_EXPIRATION_TIME);
 
     _grantMinterRoleToCappedMinter(address(cappedMinter));
   }
-=======
-    cappedMinter = _createCappedMinter(cappedMinterAdmin, DEFAULT_CAP, DEFAULT_START_TIME, DEFAULT_EXPIRATION_TIME);
->>>>>>> ccce0ab2
 
   function _grantMinterRoleToCappedMinter(address _cappedMinter) internal {
     vm.prank(admin);
     token.grantRole(MINTER_ROLE, address(_cappedMinter));
   }
 
-<<<<<<< HEAD
   function _createCappedMinter(
     address _mintable,
     address _admin,
@@ -45,13 +40,6 @@
     uint48 _expirationTime
   ) internal returns (ZkCappedMinterV2) {
     return new ZkCappedMinterV2(IMintable(_mintable), _admin, _cap, _startTime, _expirationTime);
-=======
-  function _createCappedMinter(address _admin, uint256 _cap, uint48 _startTime, uint48 _expirationTime)
-    internal
-    returns (ZkCappedMinterV2)
-  {
-    return new ZkCappedMinterV2(IMintableAndDelegatable(address(token)), _admin, _cap, _startTime, _expirationTime);
->>>>>>> ccce0ab2
   }
 
   function _boundToValidTimeControls(uint48 _startTime, uint48 _expirationTime) internal view returns (uint48, uint48) {
@@ -89,13 +77,8 @@
     (_startTime, _expirationTime) = _boundToValidTimeControls(_startTime, _expirationTime);
     vm.warp(_startTime);
 
-<<<<<<< HEAD
     ZkCappedMinterV2 cappedMinter = _createCappedMinter(address(token), _admin, _cap, _startTime, _expirationTime);
     assertEq(address(cappedMinter.MINTABLE()), address(token));
-=======
-    ZkCappedMinterV2 cappedMinter = _createCappedMinter(_admin, _cap, _startTime, _expirationTime);
-    assertEq(address(cappedMinter.TOKEN()), address(token));
->>>>>>> ccce0ab2
     assertEq(cappedMinter.CAP(), _cap);
     assertEq(cappedMinter.START_TIME(), _startTime);
     assertEq(cappedMinter.EXPIRATION_TIME(), _expirationTime);
@@ -110,11 +93,7 @@
     _startTime = uint48(bound(_startTime, 1, type(uint48).max));
     _invalidExpirationTime = uint48(bound(_invalidExpirationTime, 0, _startTime - 1));
     vm.expectRevert(ZkCappedMinterV2.ZkCappedMinterV2__InvalidTime.selector);
-<<<<<<< HEAD
     _createCappedMinter(address(token), _admin, _cap, _startTime, _invalidExpirationTime);
-=======
-    _createCappedMinter(_admin, _cap, _startTime, _invalidExpirationTime);
->>>>>>> ccce0ab2
   }
 
   function testFuzz_RevertIf_StartTimeInPast(address _admin, uint256 _cap, uint48 _startTime, uint48 _expirationTime)
@@ -128,11 +107,7 @@
     _expirationTime = uint48(bound(_expirationTime, _pastStartTime + 1, type(uint48).max));
 
     vm.expectRevert(ZkCappedMinterV2.ZkCappedMinterV2__InvalidTime.selector);
-<<<<<<< HEAD
     _createCappedMinter(address(token), _admin, _cap, _pastStartTime, _expirationTime);
-=======
-    _createCappedMinter(_admin, _cap, _pastStartTime, _expirationTime);
->>>>>>> ccce0ab2
   }
 }
 
@@ -330,22 +305,6 @@
     vm.prank(_minter);
     cappedMinter.mint(_receiver, _amount);
   }
-<<<<<<< HEAD
-
-  function testFuzz_CorrectlyPermanentlyBlocksMinting(address _minter, address _receiver, uint256 _amount) public {
-    _amount = bound(_amount, 1, DEFAULT_CAP);
-    vm.assume(_receiver != address(0));
-
-    vm.prank(cappedMinterAdmin);
-    cappedMinter.grantRole(MINTER_ROLE, _minter);
-
-    vm.prank(cappedMinterAdmin);
-    cappedMinter.close();
-
-    vm.expectRevert(ZkCappedMinterV2.ZkCappedMinterV2__ContractClosed.selector);
-    vm.prank(_minter);
-    cappedMinter.mint(_receiver, _amount);
-  }
 
   function testFuzz_RevertIf_ChildExceedsParentMintEvenThoughChildCapIsHigher(
     address _parentAdmin,
@@ -389,8 +348,6 @@
     parentMinter.mint(_receiver, _amount);
     vm.stopPrank();
   }
-=======
->>>>>>> ccce0ab2
 }
 
 contract Pause is ZkCappedMinterV2Test {
@@ -489,13 +446,8 @@
     assertEq(cappedMinter.closed(), true);
   }
 
-<<<<<<< HEAD
-  function testFuzz_RevertIf_NotAdminCloses(address _nonAdmin, uint256 _amount) public {
-    _amount = bound(_amount, 1, DEFAULT_CAP);
-=======
   function testFuzz_RevertIf_NotAdminCloses(address _nonAdmin) public {
     vm.assume(_nonAdmin != cappedMinterAdmin);
->>>>>>> ccce0ab2
     vm.expectRevert(_formatAccessControlError(_nonAdmin, DEFAULT_ADMIN_ROLE));
     vm.prank(_nonAdmin);
     cappedMinter.close();
