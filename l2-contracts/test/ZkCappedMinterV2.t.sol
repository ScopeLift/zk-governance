// SPDX-License-Identifier: MIT
pragma solidity 0.8.24;

import {ZkTokenTest} from "test/utils/ZkTokenTest.sol";
import {Strings} from "@openzeppelin/contracts/utils/Strings.sol";
import {IMintableAndDelegatable} from "src/interfaces/IMintableAndDelegatable.sol";
import {ZkCappedMinterV2} from "src/ZkCappedMinterV2.sol";
import {console2} from "forge-std/Test.sol";

contract ZkCappedMinterV2Test is ZkTokenTest {
  ZkCappedMinterV2 public cappedMinter;
  uint256 constant DEFAULT_CAP = 100_000_000e18;
  uint48 DEFAULT_START_TIME;
  uint48 DEFAULT_EXPIRATION_TIME;

  address cappedMinterAdmin = makeAddr("cappedMinterAdmin");

  function setUp() public virtual override {
    super.setUp();

    DEFAULT_START_TIME = uint48(vm.getBlockTimestamp());
    DEFAULT_EXPIRATION_TIME = uint48(DEFAULT_START_TIME + 3 days);

    cappedMinter = _createCappedMinter(cappedMinterAdmin, DEFAULT_CAP, DEFAULT_START_TIME, DEFAULT_EXPIRATION_TIME);

    vm.prank(admin);
    token.grantRole(MINTER_ROLE, address(cappedMinter));
  }

  function _createCappedMinter(address _admin, uint256 _cap, uint48 _startTime, uint48 _expirationTime)
    internal
    returns (ZkCappedMinterV2)
  {
    return new ZkCappedMinterV2(IMintableAndDelegatable(address(token)), _admin, _cap, _startTime, _expirationTime);
  }

  function _boundToValidTimeControls(uint48 _startTime, uint48 _expirationTime) internal view returns (uint48, uint48) {
    // Using uint32 for time controls to prevent overflows in the ZkToken contract regarding block numbers needing to be
    // casted to uint32.
    _startTime = uint48(bound(_startTime, vm.getBlockTimestamp(), type(uint32).max - 1));
    _expirationTime = uint48(bound(_expirationTime, _startTime + 1, type(uint32).max));
    return (_startTime, _expirationTime);
  }

  function _grantMinterRole(ZkCappedMinterV2 _cappedMinter, address _cappedMinterAdmin, address _minter) internal {
    vm.prank(_cappedMinterAdmin);
    _cappedMinter.grantRole(MINTER_ROLE, _minter);
  }

  function _formatAccessControlError(address account, bytes32 role) internal pure returns (bytes memory) {
    return bytes(
      string.concat(
        "AccessControl: account ",
        Strings.toHexString(uint160(account), 20),
        " is missing role ",
        Strings.toHexString(uint256(role), 32)
      )
    );
  }
}

contract Constructor is ZkCappedMinterV2Test {
  function testFuzz_InitializesTheCappedMinterForAssociationAndFoundation(
    address _admin,
    uint256 _cap,
    uint48 _startTime,
    uint48 _expirationTime
  ) public {
    (_startTime, _expirationTime) = _boundToValidTimeControls(_startTime, _expirationTime);
    vm.warp(_startTime);

    ZkCappedMinterV2 cappedMinter = _createCappedMinter(_admin, _cap, _startTime, _expirationTime);
    assertEq(address(cappedMinter.TOKEN()), address(token));
    assertEq(cappedMinter.CAP(), _cap);
    assertEq(cappedMinter.START_TIME(), _startTime);
    assertEq(cappedMinter.EXPIRATION_TIME(), _expirationTime);
  }

  function testFuzz_RevertIf_StartTimeAfterExpirationTime(
    address _admin,
    uint256 _cap,
    uint48 _startTime,
    uint48 _invalidExpirationTime
  ) public {
    _startTime = uint48(bound(_startTime, 1, type(uint48).max));
    _invalidExpirationTime = uint48(bound(_invalidExpirationTime, 0, _startTime - 1));
    vm.expectRevert(ZkCappedMinterV2.ZkCappedMinterV2__InvalidTime.selector);
    _createCappedMinter(_admin, _cap, _startTime, _invalidExpirationTime);
  }

  function testFuzz_RevertIf_StartTimeInPast(address _admin, uint256 _cap, uint48 _startTime, uint48 _expirationTime)
    public
  {
    _startTime = uint48(bound(_startTime, 1, type(uint48).max));
    vm.warp(_startTime);

    _cap = bound(_cap, 1, DEFAULT_CAP);
    uint48 _pastStartTime = _startTime - 1;
    _expirationTime = uint48(bound(_expirationTime, _pastStartTime + 1, type(uint48).max));

    vm.expectRevert(ZkCappedMinterV2.ZkCappedMinterV2__InvalidTime.selector);
    _createCappedMinter(_admin, _cap, _pastStartTime, _expirationTime);
  }
}

contract Mint is ZkCappedMinterV2Test {
  function testFuzz_MintsNewTokensWhenTheAmountRequestedIsBelowTheCap(
    address _minter,
    address _receiver,
    uint256 _amount
  ) public {
    vm.assume(_receiver != address(0));
    _amount = bound(_amount, 1, DEFAULT_CAP);

    _grantMinterRole(cappedMinter, cappedMinterAdmin, _minter);

    uint256 balanceBefore = token.balanceOf(_receiver);

    vm.prank(_minter);
    cappedMinter.mint(_receiver, _amount);
    assertEq(token.balanceOf(_receiver), balanceBefore + _amount);
  }

  function testFuzz_MintsNewTokensInSuccessionToDifferentAccountsWhileRemainingBelowCap(
    address _minter,
    address _receiver1,
    address _receiver2,
    uint256 _amount1,
    uint256 _amount2,
    uint256 _startTime,
    uint256 _expirationTime
  ) public {
    _amount1 = bound(_amount1, 1, DEFAULT_CAP / 2);
    _amount2 = bound(_amount2, 1, DEFAULT_CAP / 2);
    vm.assume(_amount1 + _amount2 < DEFAULT_CAP);
    vm.assume(_receiver1 != address(0) && _receiver2 != address(0));
    vm.assume(_receiver1 != _receiver2);

    _grantMinterRole(cappedMinter, cappedMinterAdmin, _minter);

    uint256 balanceBefore1 = token.balanceOf(_receiver1);
    uint256 balanceBefore2 = token.balanceOf(_receiver2);

    vm.startPrank(_minter);
    cappedMinter.mint(_receiver1, _amount1);
    cappedMinter.mint(_receiver2, _amount2);
    vm.stopPrank();

    assertEq(token.balanceOf(_receiver1), balanceBefore1 + _amount1);
    assertEq(token.balanceOf(_receiver2), balanceBefore2 + _amount2);
  }

  function testFuzz_RevertIf_MintAttemptedByNonMinter(address _nonMinter, uint256 _amount) public {
    _amount = bound(_amount, 1, DEFAULT_CAP);

    vm.expectRevert(_formatAccessControlError(_nonMinter, MINTER_ROLE));
    vm.prank(_nonMinter);
    cappedMinter.mint(_nonMinter, _amount);
  }

  function testFuzz_RevertIf_CapExceededOnMint(address _minter, address _receiver, uint256 _amount) public {
    _amount = bound(_amount, DEFAULT_CAP + 1, type(uint256).max);
    vm.assume(_receiver != address(0));

    _grantMinterRole(cappedMinter, cappedMinterAdmin, _minter);

    vm.expectRevert(abi.encodeWithSelector(ZkCappedMinterV2.ZkCappedMinterV2__CapExceeded.selector, _minter, _amount));
    vm.prank(_minter);
    cappedMinter.mint(_receiver, _amount);
  }

  function testFuzz_RevertIf_AdminAttemptsToMintByDefault(address _receiver, uint256 _amount) public {
    _amount = bound(_amount, 1, DEFAULT_CAP);
    vm.assume(_receiver != address(0));

    vm.expectRevert(_formatAccessControlError(cappedMinterAdmin, MINTER_ROLE));
    vm.prank(cappedMinterAdmin);
    cappedMinter.mint(_receiver, _amount);
  }

<<<<<<< HEAD
  function testFuzz_RevertIf_MintBeforeStartTime(
    address _minter,
    address _receiver,
    uint256 _amount,
    uint256 _beforeStartTime
  ) public {
    vm.assume(_receiver != address(0));
    _amount = bound(_amount, 1, DEFAULT_CAP);
    _beforeStartTime = bound(_beforeStartTime, 0, cappedMinter.START_TIME() - 1);

    vm.warp(_beforeStartTime);

    _grantMinterRole(cappedMinter, cappedMinterAdmin, _minter);

    vm.expectRevert(ZkCappedMinterV2.ZkCappedMinterV2__NotStarted.selector);
    vm.prank(_minter);
    cappedMinter.mint(_receiver, _amount);
  }

  function testFuzz_RevertIf_MintAfterExpiration(
    address _minter,
    address _receiver,
    uint256 _amount,
    uint256 _afterExpirationTime
  ) public {
    _amount = bound(_amount, 1, DEFAULT_CAP);
    vm.assume(_receiver != address(0));
    _afterExpirationTime = bound(_afterExpirationTime, cappedMinter.EXPIRATION_TIME() + 1, type(uint256).max);

    vm.warp(_afterExpirationTime);

    _grantMinterRole(cappedMinter, cappedMinterAdmin, _minter);

    vm.expectRevert(ZkCappedMinterV2.ZkCappedMinterV2__Expired.selector);
    vm.prank(_minter);
    cappedMinter.mint(_receiver, _amount);
  }

=======
>>>>>>> 4e104b0b
  function testFuzz_CorrectlyPermanentlyBlocksMinting(address _minter, address _receiver, uint256 _amount) public {
    _amount = bound(_amount, 1, DEFAULT_CAP);
    vm.assume(_receiver != address(0));

    vm.prank(cappedMinterAdmin);
    cappedMinter.grantRole(MINTER_ROLE, _minter);

    vm.prank(cappedMinterAdmin);
    cappedMinter.close();

    vm.expectRevert(ZkCappedMinterV2.ZkCappedMinterV2__ContractClosed.selector);
    vm.prank(_minter);
    cappedMinter.mint(_receiver, _amount);
  }
}

contract Pause is ZkCappedMinterV2Test {
  function testFuzz_CorrectlyPreventsNewMintsWhenPaused(address _minter, address _receiver, uint256 _amount) public {
    _amount = bound(_amount, 1, DEFAULT_CAP);
    vm.assume(_receiver != address(0));

    // Grant minter role and verify minting works
    _grantMinterRole(cappedMinter, cappedMinterAdmin, _minter);

    uint256 balanceBefore = token.balanceOf(_receiver);

    vm.prank(_minter);
    cappedMinter.mint(_receiver, _amount);
    assertEq(token.balanceOf(_receiver), balanceBefore + _amount);

    // Pause and verify minting fails
    vm.prank(cappedMinterAdmin);
    cappedMinter.pause();

    vm.expectRevert("Pausable: paused");
    vm.prank(_minter);
    cappedMinter.mint(_receiver, _amount);
  }

  function testFuzz_CorrectlyPausesMintsWhenTogglingPause(address _minter, address _receiver, uint256 _amount) public {
    _amount = bound(_amount, 1, DEFAULT_CAP);
    vm.assume(_receiver != address(0));

    _grantMinterRole(cappedMinter, cappedMinterAdmin, _minter);

    vm.startPrank(cappedMinterAdmin);
    cappedMinter.pause();
    cappedMinter.unpause();
    cappedMinter.pause();
    vm.stopPrank();

    vm.expectRevert("Pausable: paused");
    vm.prank(_minter);
    cappedMinter.mint(_receiver, _amount);
  }

  function testFuzz_RevertIf_NotPauserRolePauses(uint256 _amount) public {
    _amount = bound(_amount, 1, DEFAULT_CAP);

    // Remove PAUSER_ROLE from admin
    vm.prank(cappedMinterAdmin);
    cappedMinter.revokeRole(PAUSER_ROLE, cappedMinterAdmin);

    vm.expectRevert(_formatAccessControlError(cappedMinterAdmin, PAUSER_ROLE));
    vm.prank(cappedMinterAdmin);
    cappedMinter.pause();
  }
}

contract Unpause is ZkCappedMinterV2Test {
  function testFuzz_CorrectlyAllowsNewMintsWhenUnpaused(address _minter, address _receiver, uint256 _amount) public {
    _amount = bound(_amount, 1, DEFAULT_CAP);
    vm.assume(_receiver != address(0));

    _grantMinterRole(cappedMinter, cappedMinterAdmin, _minter);

    vm.prank(cappedMinterAdmin);
    cappedMinter.pause();

    vm.prank(cappedMinterAdmin);
    cappedMinter.unpause();

    vm.prank(_minter);
    cappedMinter.mint(_receiver, _amount);
  }

  function testFuzz_RevertIf_NotPauserRoleUnpauses(uint256 _amount) public {
    _amount = bound(_amount, 1, DEFAULT_CAP);

    // Pause first (while admin still has PAUSER_ROLE)
    vm.prank(cappedMinterAdmin);
    cappedMinter.pause();

    // Remove PAUSER_ROLE from admin
    vm.prank(cappedMinterAdmin);
    cappedMinter.revokeRole(PAUSER_ROLE, cappedMinterAdmin);

    vm.expectRevert(_formatAccessControlError(cappedMinterAdmin, PAUSER_ROLE));
    vm.prank(cappedMinterAdmin);
    cappedMinter.unpause();
  }
}

contract Close is ZkCappedMinterV2Test {
  function test_CorrectlyChangesClosedVarWhenCalledByAdmin() public {
    assertEq(cappedMinter.closed(), false);

    vm.prank(cappedMinterAdmin);
    cappedMinter.close();
    assertEq(cappedMinter.closed(), true);
  }

<<<<<<< HEAD
  function testFuzz_RevertIf_NotAdminCloses(address _nonAdmin, uint256 _amount) public {
    _amount = bound(_amount, 1, DEFAULT_CAP);
=======
  function testFuzz_RevertIf_NotAdminCloses(address _nonAdmin) public {
    vm.assume(_nonAdmin != cappedMinterAdmin);
>>>>>>> 4e104b0b
    vm.expectRevert(_formatAccessControlError(_nonAdmin, DEFAULT_ADMIN_ROLE));
    vm.prank(_nonAdmin);
    cappedMinter.close();
  }
}<|MERGE_RESOLUTION|>--- conflicted
+++ resolved
@@ -150,6 +150,21 @@
     assertEq(token.balanceOf(_receiver2), balanceBefore2 + _amount2);
   }
 
+  function testFuzz_CorrectlyPermanentlyBlocksMinting(address _minter, address _receiver, uint256 _amount) public {
+    _amount = bound(_amount, 1, DEFAULT_CAP);
+    vm.assume(_receiver != address(0));
+
+    vm.prank(cappedMinterAdmin);
+    cappedMinter.grantRole(MINTER_ROLE, _minter);
+
+    vm.prank(cappedMinterAdmin);
+    cappedMinter.close();
+
+    vm.expectRevert(ZkCappedMinterV2.ZkCappedMinterV2__ContractClosed.selector);
+    vm.prank(_minter);
+    cappedMinter.mint(_receiver, _amount);
+  }
+
   function testFuzz_RevertIf_MintAttemptedByNonMinter(address _nonMinter, uint256 _amount) public {
     _amount = bound(_amount, 1, DEFAULT_CAP);
 
@@ -178,7 +193,6 @@
     cappedMinter.mint(_receiver, _amount);
   }
 
-<<<<<<< HEAD
   function testFuzz_RevertIf_MintBeforeStartTime(
     address _minter,
     address _receiver,
@@ -216,23 +230,6 @@
     vm.prank(_minter);
     cappedMinter.mint(_receiver, _amount);
   }
-
-=======
->>>>>>> 4e104b0b
-  function testFuzz_CorrectlyPermanentlyBlocksMinting(address _minter, address _receiver, uint256 _amount) public {
-    _amount = bound(_amount, 1, DEFAULT_CAP);
-    vm.assume(_receiver != address(0));
-
-    vm.prank(cappedMinterAdmin);
-    cappedMinter.grantRole(MINTER_ROLE, _minter);
-
-    vm.prank(cappedMinterAdmin);
-    cappedMinter.close();
-
-    vm.expectRevert(ZkCappedMinterV2.ZkCappedMinterV2__ContractClosed.selector);
-    vm.prank(_minter);
-    cappedMinter.mint(_receiver, _amount);
-  }
 }
 
 contract Pause is ZkCappedMinterV2Test {
@@ -331,13 +328,8 @@
     assertEq(cappedMinter.closed(), true);
   }
 
-<<<<<<< HEAD
-  function testFuzz_RevertIf_NotAdminCloses(address _nonAdmin, uint256 _amount) public {
-    _amount = bound(_amount, 1, DEFAULT_CAP);
-=======
   function testFuzz_RevertIf_NotAdminCloses(address _nonAdmin) public {
     vm.assume(_nonAdmin != cappedMinterAdmin);
->>>>>>> 4e104b0b
     vm.expectRevert(_formatAccessControlError(_nonAdmin, DEFAULT_ADMIN_ROLE));
     vm.prank(_nonAdmin);
     cappedMinter.close();
