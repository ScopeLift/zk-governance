--- conflicted
+++ resolved
@@ -9,14 +9,10 @@
 
 contract ZkCappedMinterV2Test is ZkTokenTest {
   ZkCappedMinterV2 public cappedMinter;
-<<<<<<< HEAD
-  uint256 constant DEFAULT_CAP = 1000e18;
+  uint256 constant DEFAULT_CAP = 100_000_000e18;
   uint48 DEFAULT_START_TIME;
   uint48 DEFAULT_EXPIRATION_TIME;
 
-=======
-  uint256 constant DEFAULT_CAP = 100_000_000e18;
->>>>>>> aa47d27e
   address cappedMinterAdmin = makeAddr("cappedMinterAdmin");
 
   function setUp() public virtual override {
