--- conflicted
+++ resolved
@@ -29,13 +29,8 @@
     IMintableAndDelegatable token,
     address admin,
     uint256 cap,
-<<<<<<< HEAD
-    uint256 startTime,
-    uint256 expirationTime
-=======
     uint48 startTime,
     uint48 expirationTime
->>>>>>> ccce0ab2
   );
 
   /// @notice Deploys a new ZkCappedMinterV2 contract using CREATE2.
@@ -50,13 +45,8 @@
     IMintableAndDelegatable _token,
     address _admin,
     uint256 _cap,
-<<<<<<< HEAD
-    uint256 _startTime,
-    uint256 _expirationTime,
-=======
     uint48 _startTime,
     uint48 _expirationTime,
->>>>>>> ccce0ab2
     uint256 _saltNonce
   ) external returns (address minterAddress) {
     bytes memory saltArgs = abi.encode(_token, _admin, _cap, _startTime, _expirationTime);
@@ -79,13 +69,8 @@
     IMintableAndDelegatable _token,
     address _admin,
     uint256 _cap,
-<<<<<<< HEAD
-    uint256 _startTime,
-    uint256 _expirationTime,
-=======
     uint48 _startTime,
     uint48 _expirationTime,
->>>>>>> ccce0ab2
     uint256 _saltNonce
   ) external view returns (address addr) {
     bytes memory saltArgs = abi.encode(_token, _admin, _cap, _startTime, _expirationTime);
