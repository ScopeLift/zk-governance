// SPDX-License-Identifier: MIT
pragma solidity 0.8.24;

import {AccessControl} from "@openzeppelin/contracts/access/AccessControl.sol";
import {Pausable} from "@openzeppelin/contracts/security/Pausable.sol";
import {IMintableAndDelegatable} from "src/interfaces/IMintableAndDelegatable.sol";

/// @title ZkCappedMinterV2
/// @author [ScopeLift](https://scopelift.co)
/// @notice A contract to allow a permissioned entity to mint ZK tokens up to a given amount (the cap).
/// @custom:security-contact security@zksync.io
contract ZkCappedMinterV2 is AccessControl, Pausable {
  /// @notice The contract where the tokens will be minted by an authorized minter.
  IMintableAndDelegatable public immutable TOKEN;

  /// @notice The maximum number of tokens that may be minted by the ZkCappedMinter.
  uint256 public immutable CAP;

  /// @notice The cumulative number of tokens that have been minted by the ZkCappedMinter.
  uint256 public minted = 0;

  bytes32 public constant MINTER_ROLE = keccak256("MINTER_ROLE");
  bytes32 public constant PAUSER_ROLE = keccak256("PAUSER_ROLE");

  /// @notice Whether the contract has been permanently closed.
  bool public closed;

  /// @notice The timestamp when minting can begin.
  uint256 public immutable START_TIME;

  /// @notice The timestamp after which minting is no longer allowed (inclusive).
  uint256 public immutable EXPIRATION_TIME;

  /// @notice Error for when the cap is exceeded.
  error ZkCappedMinterV2__CapExceeded(address minter, uint256 amount);

  /// @notice Error for when the account does not have minter role.
  error ZkCappedMinterV2__NotMinter(address account);

  /// @notice Error for when the account does not have pauser role.
  error ZkCappedMinterV2__NotPauser(address account);

  /// @notice Error for when the contract is closed.
  error ZkCappedMinterV2__ContractClosed();

  /// @notice Error for when minting is attempted before the start time.
  error ZkCappedMinterV2__NotStarted();

  /// @notice Error for when minting is attempted after expiration.
  error ZkCappedMinterV2__Expired();

  /// @notice Error for when the start time is greater than or equal to expiration time, or start time is in the past.
  error ZkCappedMinterV2__InvalidTime();

<<<<<<< HEAD
  /// @notice Error for when a non-admin tries to set the metadata URI
  error ZkCappedMinterV2__NotAdmin(address account);

  bytes32 public constant MINTER_ROLE = keccak256("MINTER_ROLE");
  bytes32 public constant PAUSER_ROLE = keccak256("PAUSER_ROLE");

  /// @notice Whether the contract has been permanently closed.
  bool public closed;

  /// @notice The timestamp when minting can begin.
  uint256 public immutable START_TIME;

  /// @notice The timestamp after which minting is no longer allowed (inclusive).
  uint256 public immutable EXPIRATION_TIME;

  /// @notice The metadata URI for this minter
  string public metadataURI;

  /// @notice Event emitted when the metadata URI is set
  event MetadataURISet(string uri);

=======
>>>>>>> 6251a0be
  /// @notice Constructor for a new ZkCappedMinter contract
  /// @param _token The token contract where tokens will be minted.
  /// @param _admin The address that will be granted the admin role.
  /// @param _cap The maximum number of tokens that may be minted by the ZkCappedMinter.
  /// @param _startTime The timestamp when minting can begin.
  /// @param _expirationTime The timestamp after which minting is no longer allowed (inclusive).
  constructor(
    IMintableAndDelegatable _token,
    address _admin,
    uint256 _cap,
    uint256 _startTime,
    uint256 _expirationTime
  ) {
    if (_startTime > _expirationTime) {
      revert ZkCappedMinterV2__InvalidTime();
    }
    if (_startTime < block.timestamp) {
      revert ZkCappedMinterV2__InvalidTime();
    }

    TOKEN = _token;
    CAP = _cap;
    START_TIME = _startTime;
    EXPIRATION_TIME = _expirationTime;

    _grantRole(DEFAULT_ADMIN_ROLE, _admin);
    _grantRole(PAUSER_ROLE, _admin);
  }

  /// @notice Pauses token minting
  function pause() external {
    _revertIfNotPauser(msg.sender);
    _pause();
  }

  /// @notice Unpauses token minting
  function unpause() external {
    _revertIfNotPauser(msg.sender);
    if (closed) {
      revert ZkCappedMinterV2__ContractClosed();
    }
    _unpause();
  }

  /// @notice Mints a given amount of tokens to a given address, so long as the cap is not exceeded.
  /// @param _to The address that will receive the new tokens.
  /// @param _amount The quantity of tokens, in raw decimals, that will be created.
  function mint(address _to, uint256 _amount) external {
    if (closed) {
      revert ZkCappedMinterV2__ContractClosed();
    }
    if (block.timestamp < START_TIME) {
      revert ZkCappedMinterV2__NotStarted();
    }
    if (block.timestamp > EXPIRATION_TIME) {
      revert ZkCappedMinterV2__Expired();
    }
    _requireNotPaused();
    _revertIfNotMinter(msg.sender);
    _revertIfCapExceeded(_amount);
    minted += _amount;
    TOKEN.mint(_to, _amount);
  }

  /// @notice Reverts if the account does not have minter role.
  function _revertIfNotMinter(address account) internal view {
    if (!hasRole(MINTER_ROLE, account)) {
      revert ZkCappedMinterV2__NotMinter(account);
    }
  }

  /// @notice Reverts if the account does not have pauser role.
  function _revertIfNotPauser(address account) internal view {
    if (!hasRole(PAUSER_ROLE, account)) {
      revert ZkCappedMinterV2__NotPauser(account);
    }
  }

  /// @notice Reverts if the amount of new tokens will increase the minted tokens beyond the mint cap.
  /// @param _amount The quantity of tokens, in raw decimals, that will checked against the cap.
  function _revertIfCapExceeded(uint256 _amount) internal view {
    if (minted + _amount > CAP) {
      revert ZkCappedMinterV2__CapExceeded(msg.sender, _amount);
    }
  }

  /// @notice Permanently closes the contract, preventing any future minting.
  /// @dev Once closed, the contract cannot be reopened and all minting operations will be permanently blocked.
  /// @dev Only callable by accounts with the PAUSER_ROLE.
  function close() external {
    _revertIfNotPauser(msg.sender);
    closed = true;
    _pause();
  }

  /// @notice Sets the metadata URI for this contract
  /// @param _uri The new metadata URI
  function setMetadataURI(string memory _uri) external {
    if (!hasRole(DEFAULT_ADMIN_ROLE, msg.sender)) {
      revert ZkCappedMinterV2__NotAdmin(msg.sender);
    }
    metadataURI = _uri;
    emit MetadataURISet(_uri);
  }
}<|MERGE_RESOLUTION|>--- conflicted
+++ resolved
@@ -31,6 +31,12 @@
   /// @notice The timestamp after which minting is no longer allowed (inclusive).
   uint256 public immutable EXPIRATION_TIME;
 
+  /// @notice The metadata URI for this minter
+  string public metadataURI;
+
+  /// @notice Event emitted when the metadata URI is set
+  event MetadataURISet(string uri);
+
   /// @notice Error for when the cap is exceeded.
   error ZkCappedMinterV2__CapExceeded(address minter, uint256 amount);
 
@@ -52,30 +58,9 @@
   /// @notice Error for when the start time is greater than or equal to expiration time, or start time is in the past.
   error ZkCappedMinterV2__InvalidTime();
 
-<<<<<<< HEAD
   /// @notice Error for when a non-admin tries to set the metadata URI
   error ZkCappedMinterV2__NotAdmin(address account);
 
-  bytes32 public constant MINTER_ROLE = keccak256("MINTER_ROLE");
-  bytes32 public constant PAUSER_ROLE = keccak256("PAUSER_ROLE");
-
-  /// @notice Whether the contract has been permanently closed.
-  bool public closed;
-
-  /// @notice The timestamp when minting can begin.
-  uint256 public immutable START_TIME;
-
-  /// @notice The timestamp after which minting is no longer allowed (inclusive).
-  uint256 public immutable EXPIRATION_TIME;
-
-  /// @notice The metadata URI for this minter
-  string public metadataURI;
-
-  /// @notice Event emitted when the metadata URI is set
-  event MetadataURISet(string uri);
-
-=======
->>>>>>> 6251a0be
   /// @notice Constructor for a new ZkCappedMinter contract
   /// @param _token The token contract where tokens will be minted.
   /// @param _admin The address that will be granted the admin role.
