// SPDX-License-Identifier: MIT
pragma solidity 0.8.24;

import {AccessControl} from "@openzeppelin/contracts/access/AccessControl.sol";
import {Pausable} from "@openzeppelin/contracts/security/Pausable.sol";
import {IMintableAndDelegatable} from "src/interfaces/IMintableAndDelegatable.sol";

/// @title ZkCappedMinterV2
/// @author [ScopeLift](https://scopelift.co)
/// @notice A contract to allow a permissioned entity to mint ZK tokens up to a given amount (the cap).
/// @custom:security-contact security@zksync.io
contract ZkCappedMinterV2 is AccessControl, Pausable {
  /// @notice The contract where the tokens will be minted by an authorized minter.
  IMintableAndDelegatable public immutable TOKEN;

  /// @notice The maximum number of tokens that may be minted by the ZkCappedMinter.
  uint256 public immutable CAP;

  /// @notice The cumulative number of tokens that have been minted by the ZkCappedMinter.
  uint256 public minted = 0;

  bytes32 public constant MINTER_ROLE = keccak256("MINTER_ROLE");
  bytes32 public constant PAUSER_ROLE = keccak256("PAUSER_ROLE");

  /// @notice Whether the contract has been permanently closed.
  bool public closed;

  /// @notice The timestamp when minting can begin.
  uint256 public immutable START_TIME;

  /// @notice The timestamp after which minting is no longer allowed (inclusive).
  uint256 public immutable EXPIRATION_TIME;

  /// @notice The metadata URI for this minter
  string public metadataURI;

  /// @notice Event emitted when the metadata URI is set
  event MetadataURISet(string uri);

  /// @notice Error for when the cap is exceeded.
  error ZkCappedMinterV2__CapExceeded(address minter, uint256 amount);

  /// @notice Error for when the contract is closed.
  error ZkCappedMinterV2__ContractClosed();

  /// @notice Error for when minting is attempted before the start time.
  error ZkCappedMinterV2__NotStarted();

  /// @notice Error for when minting is attempted after expiration.
  error ZkCappedMinterV2__Expired();

  /// @notice Error for when the start time is greater than or equal to expiration time, or start time is in the past.
  error ZkCappedMinterV2__InvalidTime();

<<<<<<< HEAD
  /// @notice Error for when a non-admin tries to set the metadata URI
  error ZkCappedMinterV2__NotAdmin(address account);

  /// @notice Constructor for a new ZkCappedMinter contract
=======
  /// @notice Constructor for a new ZkCappedMinterV2 contract
>>>>>>> e6a87185
  /// @param _token The token contract where tokens will be minted.
  /// @param _admin The address that will be granted the admin role.
  /// @param _cap The maximum number of tokens that may be minted by the ZkCappedMinter.
  /// @param _startTime The timestamp when minting can begin.
  /// @param _expirationTime The timestamp after which minting is no longer allowed (inclusive).
  constructor(
    IMintableAndDelegatable _token,
    address _admin,
    uint256 _cap,
    uint256 _startTime,
    uint256 _expirationTime
  ) {
    if (_startTime > _expirationTime) {
      revert ZkCappedMinterV2__InvalidTime();
    }
    if (_startTime < block.timestamp) {
      revert ZkCappedMinterV2__InvalidTime();
    }

    TOKEN = _token;
    CAP = _cap;
    START_TIME = _startTime;
    EXPIRATION_TIME = _expirationTime;

    _grantRole(DEFAULT_ADMIN_ROLE, _admin);
    _grantRole(PAUSER_ROLE, _admin);
  }

  /// @notice Pauses token minting
  function pause() external {
    _checkRole(PAUSER_ROLE, msg.sender);
    _pause();
  }

  /// @notice Unpauses token minting
  function unpause() external {
    _revertIfClosed();
    _checkRole(PAUSER_ROLE, msg.sender);
    _unpause();
  }

  /// @notice Mints a given amount of tokens to a given address, so long as the cap is not exceeded.
  /// @param _to The address that will receive the new tokens.
  /// @param _amount The quantity of tokens, in raw decimals, that will be created.
  function mint(address _to, uint256 _amount) external {
    _revertIfClosed();

    if (block.timestamp < START_TIME) {
      revert ZkCappedMinterV2__NotStarted();
    }
    if (block.timestamp > EXPIRATION_TIME) {
      revert ZkCappedMinterV2__Expired();
    }
    _requireNotPaused();
    _checkRole(MINTER_ROLE, msg.sender);
    _revertIfCapExceeded(_amount);
    minted += _amount;
    TOKEN.mint(_to, _amount);
  }

  /// @notice Reverts if the amount of new tokens will increase the minted tokens beyond the mint cap.
  /// @param _amount The quantity of tokens, in raw decimals, that will checked against the cap.
  function _revertIfCapExceeded(uint256 _amount) internal view {
    if (minted + _amount > CAP) {
      revert ZkCappedMinterV2__CapExceeded(msg.sender, _amount);
    }
  }

  /// @notice Reverts if the contract is closed.
  function _revertIfClosed() internal view {
    if (closed) {
      revert ZkCappedMinterV2__ContractClosed();
    }
  }

  /// @notice Permanently closes the contract, preventing any future minting.
  /// @dev Once closed, the contract cannot be reopened and all minting operations will be permanently blocked.
  /// @dev Only callable by accounts with the PAUSER_ROLE.
  function close() external {
    _checkRole(PAUSER_ROLE, msg.sender);
    closed = true;
    _pause();
  }

  /// @notice Sets the metadata URI for this contract
  /// @param _uri The new metadata URI
  /// @dev Only callable by addresses with the DEFAULT_ADMIN_ROLE
  function setMetadataURI(string memory _uri) external {
    if (!hasRole(DEFAULT_ADMIN_ROLE, msg.sender)) {
      revert ZkCappedMinterV2__NotAdmin(msg.sender);
    }
    metadataURI = _uri;
    emit MetadataURISet(_uri);
  }
}<|MERGE_RESOLUTION|>--- conflicted
+++ resolved
@@ -52,14 +52,7 @@
   /// @notice Error for when the start time is greater than or equal to expiration time, or start time is in the past.
   error ZkCappedMinterV2__InvalidTime();
 
-<<<<<<< HEAD
-  /// @notice Error for when a non-admin tries to set the metadata URI
-  error ZkCappedMinterV2__NotAdmin(address account);
-
-  /// @notice Constructor for a new ZkCappedMinter contract
-=======
   /// @notice Constructor for a new ZkCappedMinterV2 contract
->>>>>>> e6a87185
   /// @param _token The token contract where tokens will be minted.
   /// @param _admin The address that will be granted the admin role.
   /// @param _cap The maximum number of tokens that may be minted by the ZkCappedMinter.
@@ -148,9 +141,7 @@
   /// @param _uri The new metadata URI
   /// @dev Only callable by addresses with the DEFAULT_ADMIN_ROLE
   function setMetadataURI(string memory _uri) external {
-    if (!hasRole(DEFAULT_ADMIN_ROLE, msg.sender)) {
-      revert ZkCappedMinterV2__NotAdmin(msg.sender);
-    }
+    _checkRole(DEFAULT_ADMIN_ROLE, msg.sender);
     metadataURI = _uri;
     emit MetadataURISet(_uri);
   }
