// SPDX-License-Identifier: MIT
pragma solidity 0.8.24;

import {AccessControl} from "@openzeppelin/contracts/access/AccessControl.sol";
import {Pausable} from "@openzeppelin/contracts/security/Pausable.sol";
import {IMintableAndDelegatable} from "src/interfaces/IMintableAndDelegatable.sol";

/// @title ZkCappedMinterV2
/// @author [ScopeLift](https://scopelift.co)
/// @notice A contract to allow a permissioned entity to mint ZK tokens up to a given amount (the cap).
/// @custom:security-contact security@zksync.io
contract ZkCappedMinterV2 is AccessControl, Pausable {
  /// @notice The contract where the tokens will be minted by an authorized minter.
  IMintableAndDelegatable public immutable TOKEN;

  /// @notice The maximum number of tokens that may be minted by the ZkCappedMinter.
  uint256 public immutable CAP;

  /// @notice The cumulative number of tokens that have been minted by the ZkCappedMinter.
  uint256 public minted = 0;

  bytes32 public constant MINTER_ROLE = keccak256("MINTER_ROLE");
  bytes32 public constant PAUSER_ROLE = keccak256("PAUSER_ROLE");

  /// @notice Error for when the cap is exceeded.
  error ZkCappedMinterV2__CapExceeded(address minter, uint256 amount);

<<<<<<< HEAD
  /// @notice Error for when the account does not have minter role.
  error ZkCappedMinterV2__NotMinter(address account);

  /// @notice Error for when the account does not have pauser role.
  error ZkCappedMinterV2__NotPauser(address account);

  /// @notice Constructor for a new ZkCappedMinter contract
=======
  /// @notice Constructor for a new ZkCappedMinterV2 contract
>>>>>>> 007784bc
  /// @param _token The token contract where tokens will be minted.
  /// @param _admin The address that will be granted the admin role.
  /// @param _cap The maximum number of tokens that may be minted by the ZkCappedMinter.
  constructor(IMintableAndDelegatable _token, address _admin, uint256 _cap) {
    TOKEN = _token;
    CAP = _cap;

    _grantRole(DEFAULT_ADMIN_ROLE, _admin);
    _grantRole(PAUSER_ROLE, _admin);
  }

  /// @notice Pauses token minting
  function pause() external {
    _revertIfNotPauser(msg.sender);
    _pause();
  }

  /// @notice Unpauses token minting
  function unpause() external {
    _revertIfNotPauser(msg.sender);
    _unpause();
  }

  /// @notice Mints a given amount of tokens to a given address, so long as the cap is not exceeded.
  /// @param _to The address that will receive the new tokens.
  /// @param _amount The quantity of tokens, in raw decimals, that will be created.
  function mint(address _to, uint256 _amount) external {
<<<<<<< HEAD
    _requireNotPaused();
    _revertIfNotMinter(msg.sender);
=======
    _checkRole(MINTER_ROLE, msg.sender);
>>>>>>> 007784bc
    _revertIfCapExceeded(_amount);
    minted += _amount;
    TOKEN.mint(_to, _amount);
  }

<<<<<<< HEAD
  /// @notice Reverts if the account does not have minter role.
  function _revertIfNotMinter(address account) internal view {
    if (!hasRole(MINTER_ROLE, account)) {
      revert ZkCappedMinterV2__NotMinter(account);
    }
  }

  /// @notice Reverts if the account does not have pauser role.
  function _revertIfNotPauser(address account) internal view {
    if (!hasRole(PAUSER_ROLE, account)) {
      revert ZkCappedMinterV2__NotPauser(account);
    }
  }

=======
>>>>>>> 007784bc
  /// @notice Reverts if the amount of new tokens will increase the minted tokens beyond the mint cap.
  /// @param _amount The quantity of tokens, in raw decimals, that will checked against the cap.
  function _revertIfCapExceeded(uint256 _amount) internal view {
    if (minted + _amount > CAP) {
      revert ZkCappedMinterV2__CapExceeded(msg.sender, _amount);
    }
  }
}<|MERGE_RESOLUTION|>--- conflicted
+++ resolved
@@ -25,17 +25,7 @@
   /// @notice Error for when the cap is exceeded.
   error ZkCappedMinterV2__CapExceeded(address minter, uint256 amount);
 
-<<<<<<< HEAD
-  /// @notice Error for when the account does not have minter role.
-  error ZkCappedMinterV2__NotMinter(address account);
-
-  /// @notice Error for when the account does not have pauser role.
-  error ZkCappedMinterV2__NotPauser(address account);
-
-  /// @notice Constructor for a new ZkCappedMinter contract
-=======
   /// @notice Constructor for a new ZkCappedMinterV2 contract
->>>>>>> 007784bc
   /// @param _token The token contract where tokens will be minted.
   /// @param _admin The address that will be granted the admin role.
   /// @param _cap The maximum number of tokens that may be minted by the ZkCappedMinter.
@@ -49,13 +39,13 @@
 
   /// @notice Pauses token minting
   function pause() external {
-    _revertIfNotPauser(msg.sender);
+    _checkRole(PAUSER_ROLE, msg.sender);
     _pause();
   }
 
   /// @notice Unpauses token minting
   function unpause() external {
-    _revertIfNotPauser(msg.sender);
+    _checkRole(PAUSER_ROLE, msg.sender);
     _unpause();
   }
 
@@ -63,34 +53,13 @@
   /// @param _to The address that will receive the new tokens.
   /// @param _amount The quantity of tokens, in raw decimals, that will be created.
   function mint(address _to, uint256 _amount) external {
-<<<<<<< HEAD
     _requireNotPaused();
-    _revertIfNotMinter(msg.sender);
-=======
     _checkRole(MINTER_ROLE, msg.sender);
->>>>>>> 007784bc
     _revertIfCapExceeded(_amount);
     minted += _amount;
     TOKEN.mint(_to, _amount);
   }
 
-<<<<<<< HEAD
-  /// @notice Reverts if the account does not have minter role.
-  function _revertIfNotMinter(address account) internal view {
-    if (!hasRole(MINTER_ROLE, account)) {
-      revert ZkCappedMinterV2__NotMinter(account);
-    }
-  }
-
-  /// @notice Reverts if the account does not have pauser role.
-  function _revertIfNotPauser(address account) internal view {
-    if (!hasRole(PAUSER_ROLE, account)) {
-      revert ZkCappedMinterV2__NotPauser(account);
-    }
-  }
-
-=======
->>>>>>> 007784bc
   /// @notice Reverts if the amount of new tokens will increase the minted tokens beyond the mint cap.
   /// @param _amount The quantity of tokens, in raw decimals, that will checked against the cap.
   function _revertIfCapExceeded(uint256 _amount) internal view {
