--- conflicted
+++ resolved
@@ -98,19 +98,14 @@
   /// @param _to The address that will receive the new tokens.
   /// @param _amount The quantity of tokens, in raw decimals, that will be created.
   function mint(address _to, uint256 _amount) external {
-<<<<<<< HEAD
-    if (closed) {
-      revert ZkCappedMinterV2__ContractClosed();
-    }
+    _revertIfClosed();
+
     if (block.timestamp < START_TIME) {
       revert ZkCappedMinterV2__NotStarted();
     }
     if (block.timestamp > EXPIRATION_TIME) {
       revert ZkCappedMinterV2__Expired();
     }
-=======
-    _revertIfClosed();
->>>>>>> bfbac0e2
     _requireNotPaused();
     _revertIfNotMinter(msg.sender);
     _revertIfCapExceeded(_amount);
